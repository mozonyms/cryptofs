/*******************************************************************************
 * Copyright (c) 2016 Markus Kreusch and others.
 * All rights reserved. This program and the accompanying materials
 * are made available under the terms of the accompanying LICENSE.txt.
 *
 * Contributors:
 *     Markus Kreusch - initial API and implementation
 *******************************************************************************/
package org.cryptomator.cryptofs;

import com.google.common.base.Strings;
import org.cryptomator.cryptofs.common.Constants;
import org.cryptomator.cryptolib.api.MasterkeyLoader;
import org.cryptomator.cryptolib.api.MasterkeyLoadingFailedException;

import java.net.URI;
import java.nio.file.FileSystems;
import java.nio.file.Path;
import java.util.AbstractMap;
import java.util.Collection;
import java.util.EnumSet;
import java.util.HashSet;
import java.util.Map;
import java.util.Set;
import java.util.function.Consumer;

import static java.util.Arrays.asList;

/**
 * Properties to pass to
 * <ul>
 * <li>{@link FileSystems#newFileSystem(URI, Map)} or
 * <li>{@link CryptoFileSystemProvider#newFileSystem(Path, CryptoFileSystemProperties)}.
 * </ul>
 *
 * @author Markus Kreusch
 */
public class CryptoFileSystemProperties extends AbstractMap<String, Object> {

	/**
	 * Maximum ciphertext path length.
	 *
	 * @since 1.9.8
	 */
	public static final String PROPERTY_MAX_PATH_LENGTH = "maxPathLength";

	static final int DEFAULT_MAX_PATH_LENGTH = Constants.MAX_CIPHERTEXT_PATH_LENGTH;

	/**
	 * Maximum filename length of .c9r files.
	 *
	 * @since 1.9.9
	 */
	public static final String PROPERTY_MAX_NAME_LENGTH = "maxNameLength";

	static final int DEFAULT_MAX_NAME_LENGTH = Constants.MAX_CIPHERTEXT_NAME_LENGTH;

	/**
	 * Key identifying the key loader used during initialization.
	 *
	 * @since 2.0.0
	 */
	public static final String PROPERTY_KEYLOADERS = "keyLoaders";

	static final Collection<MasterkeyLoader> DEFAULT_KEYLOADERS = Set.of();

	/**
	 * Key identifying the name of the vault config file located inside the vault directory.
	 *
	 * @since 2.0.0
	 */
	public static final String PROPERTY_VAULTCONFIG_FILENAME = "vaultConfigFilename";

	static final String DEFAULT_VAULTCONFIG_FILENAME = "vault.cryptomator";

	/**
	 * Key identifying the name of the masterkey file located inside the vault directory.
	 *
	 * @since 1.1.0
	 */
	public static final String PROPERTY_MASTERKEY_FILENAME = "masterkeyFilename";

	static final String DEFAULT_MASTERKEY_FILENAME = "masterkey.cryptomator";

	/**
	 * Key identifying the filesystem flags.
	 *
	 * @since 1.3.0
	 */
	public static final String PROPERTY_FILESYSTEM_FLAGS = "flags";

	static final Set<FileSystemFlags> DEFAULT_FILESYSTEM_FLAGS = EnumSet.noneOf(FileSystemFlags.class);

	public enum FileSystemFlags {
		/**
		 * If present, the vault is opened in read-only mode.
		 */
		READONLY,
	}

	/**
	 * Key identifying the combination of ciphers to use in a vault. Only meaningful during vault initialization.
	 *
	 * @since 2.0.0
	 */
	public static final String PROPERTY_CIPHER_COMBO = "cipherCombo";

	static final VaultCipherCombo DEFAULT_CIPHER_COMBO = VaultCipherCombo.SIV_GCM;

	private final Set<Entry<String, Object>> entries;

	private CryptoFileSystemProperties(Builder builder) {
		this.entries = Set.of( //
				Map.entry(PROPERTY_KEYLOADERS, builder.keyLoaders), //
				Map.entry(PROPERTY_FILESYSTEM_FLAGS, builder.flags), //
				Map.entry(PROPERTY_VAULTCONFIG_FILENAME, builder.vaultConfigFilename), //
				Map.entry(PROPERTY_MASTERKEY_FILENAME, builder.masterkeyFilename), //
				Map.entry(PROPERTY_MAX_PATH_LENGTH, builder.maxPathLength), //
				Map.entry(PROPERTY_MAX_NAME_LENGTH, builder.maxNameLength), //
				Map.entry(PROPERTY_CIPHER_COMBO, builder.cipherCombo) //
		);
	}

	Collection<MasterkeyLoader> keyLoaders() {
		return (Collection<MasterkeyLoader>) get(PROPERTY_KEYLOADERS);
	}

	/**
	 * Selects the first applicable MasterkeyLoader that supports the given scheme.
	 *
	 * @param scheme An URI scheme used in key IDs
	 * @return A key loader
	 * @throws MasterkeyLoadingFailedException If the scheme is not supported by any key loader
	 */
	MasterkeyLoader keyLoader(String scheme) throws MasterkeyLoadingFailedException {
		for (MasterkeyLoader loader : keyLoaders()) {
			if (loader.supportsScheme(scheme)) {
				return loader;
			}
		}
		throw new MasterkeyLoadingFailedException("No key loader for key type: " + scheme);
	}

	public VaultCipherCombo cipherCombo() {
		return (VaultCipherCombo) get(PROPERTY_CIPHER_COMBO);
	}

	@SuppressWarnings("unchecked")
	public Set<FileSystemFlags> flags() {
		return (Set<FileSystemFlags>) get(PROPERTY_FILESYSTEM_FLAGS);
	}

	public boolean readonly() {
		return flags().contains(FileSystemFlags.READONLY);
	}

	String vaultConfigFilename() {
		return (String) get(PROPERTY_VAULTCONFIG_FILENAME);
	}

	String masterkeyFilename() {
		return (String) get(PROPERTY_MASTERKEY_FILENAME);
	}

	public int maxPathLength() {
		return (int) get(PROPERTY_MAX_PATH_LENGTH);
	}
<<<<<<< HEAD

	int maxNameLength() {
=======
	
	public int maxNameLength() {
>>>>>>> fb9fb78a
		return (int) get(PROPERTY_MAX_NAME_LENGTH);
	}

	@Override
	public Set<Entry<String, Object>> entrySet() {
		return entries;
	}

	/**
	 * Starts construction of {@code CryptoFileSystemProperties}
	 *
	 * @return a {@link Builder} which can be used to construct {@code CryptoFileSystemProperties}
	 */
	public static Builder cryptoFileSystemProperties() {
		return new Builder();
	}

	/**
	 * Starts construction of {@code CryptoFileSystemProperties}
	 *
	 * @param properties a {@link Map} containing properties used to initialize the builder
	 * @return a {@link Builder} which can be used to construct {@code CryptoFileSystemProperties} and has been initialized with the values from properties
	 */
	public static Builder cryptoFileSystemPropertiesFrom(Map<String, ?> properties) {
		return new Builder(properties);
	}

	/**
	 * Constructs {@code CryptoFileSystemProperties} from a {@link Map}.
	 *
	 * @param properties the {@code Map} to convert
	 * @return the passed in {@code Map} if already of type {@code CryptoFileSystemProperties} or a new {@code CryptoFileSystemProperties} instance holding the values from the {@code Map}
	 * @throws IllegalArgumentException if a value in the {@code Map} does not have the expected type or if a required value is missing
	 */
	public static CryptoFileSystemProperties wrap(Map<String, ?> properties) {
		if (properties instanceof CryptoFileSystemProperties p) {
			return p;
		} else {
			try {
				return cryptoFileSystemPropertiesFrom(properties).build();
			} catch (IllegalStateException e) {
				throw new IllegalArgumentException(e);
			}
		}
	}

	/**
	 * Builds {@link CryptoFileSystemProperties}
	 */
	public static class Builder {

		public VaultCipherCombo cipherCombo = DEFAULT_CIPHER_COMBO;
		private Collection<MasterkeyLoader> keyLoaders = new HashSet<>(DEFAULT_KEYLOADERS);
		private final Set<FileSystemFlags> flags = EnumSet.copyOf(DEFAULT_FILESYSTEM_FLAGS);
		private String vaultConfigFilename = DEFAULT_VAULTCONFIG_FILENAME;
		private String masterkeyFilename = DEFAULT_MASTERKEY_FILENAME;
		private int maxPathLength = DEFAULT_MAX_PATH_LENGTH;
		private int maxNameLength = DEFAULT_MAX_NAME_LENGTH;

		private Builder() {
		}

		private Builder(Map<String, ?> properties) {
			checkedSet(Collection.class, PROPERTY_KEYLOADERS, properties, this::withKeyLoaders);
			checkedSet(String.class, PROPERTY_VAULTCONFIG_FILENAME, properties, this::withVaultConfigFilename);
			checkedSet(String.class, PROPERTY_MASTERKEY_FILENAME, properties, this::withMasterkeyFilename);
			checkedSet(Set.class, PROPERTY_FILESYSTEM_FLAGS, properties, this::withFlags);
			checkedSet(Integer.class, PROPERTY_MAX_PATH_LENGTH, properties, this::withMaxPathLength);
			checkedSet(Integer.class, PROPERTY_MAX_NAME_LENGTH, properties, this::withMaxNameLength);
			checkedSet(VaultCipherCombo.class, PROPERTY_CIPHER_COMBO, properties, this::withCipherCombo);
		}

		private <T> void checkedSet(Class<T> type, String key, Map<String, ?> properties, Consumer<T> setter) {
			Object value = properties.get(key);
			if (value == null) {
				return;
			} else if (type.isInstance(value)) {
				setter.accept(type.cast(value));
			} else {
				throw new IllegalArgumentException(key + " must be of type " + type.getSimpleName());
			}
		}


		/**
		 * Sets the maximum ciphertext path length for a CryptoFileSystem.
		 *
		 * @param maxPathLength The maximum ciphertext path length allowed
		 * @return this
		 * @since 1.9.8
		 */
		public Builder withMaxPathLength(int maxPathLength) {
			this.maxPathLength = maxPathLength;
			return this;
		}

		/**
		 * Sets the maximum ciphertext filename length for a CryptoFileSystem.
		 *
		 * @param maxNameLength The maximum ciphertext filename length allowed
		 * @return this
		 * @since 1.9.9
		 */
		public Builder withMaxNameLength(int maxNameLength) {
			this.maxNameLength = maxNameLength;
			return this;
		}


		/**
		 * Sets the cipher combo used during vault initialization.
		 *
		 * @param cipherCombo The cipher combo
		 * @return this
		 * @since 2.0.0
		 */
		public Builder withCipherCombo(VaultCipherCombo cipherCombo) {
			this.cipherCombo = cipherCombo;
			return this;
		}

		/**
		 * Sets the keyLoaders for a CryptoFileSystem.
		 *
		 * @param keyLoaders A set of keyLoaders to load the key configured in the vault configuration
		 * @return this
		 * @since 2.0.0
		 */
		public Builder withKeyLoaders(MasterkeyLoader... keyLoaders) {
			return withKeyLoaders(asList(keyLoaders));
		}

		/**
		 * Sets the keyLoaders for a CryptoFileSystem.
		 *
		 * @param keyLoaders A set of keyLoaders to load the key configured in the vault configuration
		 * @return this
		 * @since 2.0.0
		 */
		public Builder withKeyLoaders(Collection<MasterkeyLoader> keyLoaders) {
			this.keyLoaders.clear();
			this.keyLoaders.addAll(keyLoaders);
			return this;
		}

		/**
		 * Sets the flags for a CryptoFileSystem.
		 *
		 * @param flags File system flags
		 * @return this
		 * @since 1.3.1
		 */
		public Builder withFlags(FileSystemFlags... flags) {
			return withFlags(asList(flags));
		}

		/**
		 * Sets the flags for a CryptoFileSystem.
		 *
		 * @param flags collection of file system flags
		 * @return this
		 * @since 1.3.0
		 */
		public Builder withFlags(Collection<FileSystemFlags> flags) {
			this.flags.clear();
			this.flags.addAll(flags);
			return this;
		}

		/**
		 * Sets the name of the vault config file located inside the vault directory.
		 *
		 * @param vaultConfigFilename the filename of the jwt file containing the vault configuration
		 * @return this
		 * @since 2.0.0
		 */
		public Builder withVaultConfigFilename(String vaultConfigFilename) {
			this.vaultConfigFilename = vaultConfigFilename;
			return this;
		}

		/**
		 * Sets the name of the masterkey file located inside the vault directory.
		 *
		 * @param masterkeyFilename the filename of the json file containing configuration to decrypt the masterkey
		 * @return this
		 * @since 1.1.0
		 */
		public Builder withMasterkeyFilename(String masterkeyFilename) {
			this.masterkeyFilename = masterkeyFilename;
			return this;
		}

		/**
		 * Validates the values and creates new {@link CryptoFileSystemProperties}.
		 *
		 * @return a new {@code CryptoFileSystemProperties} with the values from this builder
		 * @throws IllegalStateException if a required value was not set on this {@code Builder}
		 */
		public CryptoFileSystemProperties build() {
			validate();
			return new CryptoFileSystemProperties(this);
		}

		private void validate() {
			if (keyLoaders.isEmpty()) {
				throw new IllegalStateException("at least one keyloader is required");
			}
			if (Strings.nullToEmpty(masterkeyFilename).trim().isEmpty()) {
				throw new IllegalStateException("masterkeyFilename is required");
			}
		}

	}

}
<|MERGE_RESOLUTION|>--- conflicted
+++ resolved
@@ -1,390 +1,385 @@
-/*******************************************************************************
- * Copyright (c) 2016 Markus Kreusch and others.
- * All rights reserved. This program and the accompanying materials
- * are made available under the terms of the accompanying LICENSE.txt.
- *
- * Contributors:
- *     Markus Kreusch - initial API and implementation
- *******************************************************************************/
-package org.cryptomator.cryptofs;
-
-import com.google.common.base.Strings;
-import org.cryptomator.cryptofs.common.Constants;
-import org.cryptomator.cryptolib.api.MasterkeyLoader;
-import org.cryptomator.cryptolib.api.MasterkeyLoadingFailedException;
-
-import java.net.URI;
-import java.nio.file.FileSystems;
-import java.nio.file.Path;
-import java.util.AbstractMap;
-import java.util.Collection;
-import java.util.EnumSet;
-import java.util.HashSet;
-import java.util.Map;
-import java.util.Set;
-import java.util.function.Consumer;
-
-import static java.util.Arrays.asList;
-
-/**
- * Properties to pass to
- * <ul>
- * <li>{@link FileSystems#newFileSystem(URI, Map)} or
- * <li>{@link CryptoFileSystemProvider#newFileSystem(Path, CryptoFileSystemProperties)}.
- * </ul>
- *
- * @author Markus Kreusch
- */
-public class CryptoFileSystemProperties extends AbstractMap<String, Object> {
-
-	/**
-	 * Maximum ciphertext path length.
-	 *
-	 * @since 1.9.8
-	 */
-	public static final String PROPERTY_MAX_PATH_LENGTH = "maxPathLength";
-
-	static final int DEFAULT_MAX_PATH_LENGTH = Constants.MAX_CIPHERTEXT_PATH_LENGTH;
-
-	/**
-	 * Maximum filename length of .c9r files.
-	 *
-	 * @since 1.9.9
-	 */
-	public static final String PROPERTY_MAX_NAME_LENGTH = "maxNameLength";
-
-	static final int DEFAULT_MAX_NAME_LENGTH = Constants.MAX_CIPHERTEXT_NAME_LENGTH;
-
-	/**
-	 * Key identifying the key loader used during initialization.
-	 *
-	 * @since 2.0.0
-	 */
-	public static final String PROPERTY_KEYLOADERS = "keyLoaders";
-
-	static final Collection<MasterkeyLoader> DEFAULT_KEYLOADERS = Set.of();
-
-	/**
-	 * Key identifying the name of the vault config file located inside the vault directory.
-	 *
-	 * @since 2.0.0
-	 */
-	public static final String PROPERTY_VAULTCONFIG_FILENAME = "vaultConfigFilename";
-
-	static final String DEFAULT_VAULTCONFIG_FILENAME = "vault.cryptomator";
-
-	/**
-	 * Key identifying the name of the masterkey file located inside the vault directory.
-	 *
-	 * @since 1.1.0
-	 */
-	public static final String PROPERTY_MASTERKEY_FILENAME = "masterkeyFilename";
-
-	static final String DEFAULT_MASTERKEY_FILENAME = "masterkey.cryptomator";
-
-	/**
-	 * Key identifying the filesystem flags.
-	 *
-	 * @since 1.3.0
-	 */
-	public static final String PROPERTY_FILESYSTEM_FLAGS = "flags";
-
-	static final Set<FileSystemFlags> DEFAULT_FILESYSTEM_FLAGS = EnumSet.noneOf(FileSystemFlags.class);
-
-	public enum FileSystemFlags {
-		/**
-		 * If present, the vault is opened in read-only mode.
-		 */
-		READONLY,
-	}
-
-	/**
-	 * Key identifying the combination of ciphers to use in a vault. Only meaningful during vault initialization.
-	 *
-	 * @since 2.0.0
-	 */
-	public static final String PROPERTY_CIPHER_COMBO = "cipherCombo";
-
-	static final VaultCipherCombo DEFAULT_CIPHER_COMBO = VaultCipherCombo.SIV_GCM;
-
-	private final Set<Entry<String, Object>> entries;
-
-	private CryptoFileSystemProperties(Builder builder) {
-		this.entries = Set.of( //
-				Map.entry(PROPERTY_KEYLOADERS, builder.keyLoaders), //
-				Map.entry(PROPERTY_FILESYSTEM_FLAGS, builder.flags), //
-				Map.entry(PROPERTY_VAULTCONFIG_FILENAME, builder.vaultConfigFilename), //
-				Map.entry(PROPERTY_MASTERKEY_FILENAME, builder.masterkeyFilename), //
-				Map.entry(PROPERTY_MAX_PATH_LENGTH, builder.maxPathLength), //
-				Map.entry(PROPERTY_MAX_NAME_LENGTH, builder.maxNameLength), //
-				Map.entry(PROPERTY_CIPHER_COMBO, builder.cipherCombo) //
-		);
-	}
-
-	Collection<MasterkeyLoader> keyLoaders() {
-		return (Collection<MasterkeyLoader>) get(PROPERTY_KEYLOADERS);
-	}
-
-	/**
-	 * Selects the first applicable MasterkeyLoader that supports the given scheme.
-	 *
-	 * @param scheme An URI scheme used in key IDs
-	 * @return A key loader
-	 * @throws MasterkeyLoadingFailedException If the scheme is not supported by any key loader
-	 */
-	MasterkeyLoader keyLoader(String scheme) throws MasterkeyLoadingFailedException {
-		for (MasterkeyLoader loader : keyLoaders()) {
-			if (loader.supportsScheme(scheme)) {
-				return loader;
-			}
-		}
-		throw new MasterkeyLoadingFailedException("No key loader for key type: " + scheme);
-	}
-
-	public VaultCipherCombo cipherCombo() {
-		return (VaultCipherCombo) get(PROPERTY_CIPHER_COMBO);
-	}
-
-	@SuppressWarnings("unchecked")
-	public Set<FileSystemFlags> flags() {
-		return (Set<FileSystemFlags>) get(PROPERTY_FILESYSTEM_FLAGS);
-	}
-
-	public boolean readonly() {
-		return flags().contains(FileSystemFlags.READONLY);
-	}
-
-	String vaultConfigFilename() {
-		return (String) get(PROPERTY_VAULTCONFIG_FILENAME);
-	}
-
-	String masterkeyFilename() {
-		return (String) get(PROPERTY_MASTERKEY_FILENAME);
-	}
-
-	public int maxPathLength() {
-		return (int) get(PROPERTY_MAX_PATH_LENGTH);
-	}
-<<<<<<< HEAD
-
-	int maxNameLength() {
-=======
-	
-	public int maxNameLength() {
->>>>>>> fb9fb78a
-		return (int) get(PROPERTY_MAX_NAME_LENGTH);
-	}
-
-	@Override
-	public Set<Entry<String, Object>> entrySet() {
-		return entries;
-	}
-
-	/**
-	 * Starts construction of {@code CryptoFileSystemProperties}
-	 *
-	 * @return a {@link Builder} which can be used to construct {@code CryptoFileSystemProperties}
-	 */
-	public static Builder cryptoFileSystemProperties() {
-		return new Builder();
-	}
-
-	/**
-	 * Starts construction of {@code CryptoFileSystemProperties}
-	 *
-	 * @param properties a {@link Map} containing properties used to initialize the builder
-	 * @return a {@link Builder} which can be used to construct {@code CryptoFileSystemProperties} and has been initialized with the values from properties
-	 */
-	public static Builder cryptoFileSystemPropertiesFrom(Map<String, ?> properties) {
-		return new Builder(properties);
-	}
-
-	/**
-	 * Constructs {@code CryptoFileSystemProperties} from a {@link Map}.
-	 *
-	 * @param properties the {@code Map} to convert
-	 * @return the passed in {@code Map} if already of type {@code CryptoFileSystemProperties} or a new {@code CryptoFileSystemProperties} instance holding the values from the {@code Map}
-	 * @throws IllegalArgumentException if a value in the {@code Map} does not have the expected type or if a required value is missing
-	 */
-	public static CryptoFileSystemProperties wrap(Map<String, ?> properties) {
-		if (properties instanceof CryptoFileSystemProperties p) {
-			return p;
-		} else {
-			try {
-				return cryptoFileSystemPropertiesFrom(properties).build();
-			} catch (IllegalStateException e) {
-				throw new IllegalArgumentException(e);
-			}
-		}
-	}
-
-	/**
-	 * Builds {@link CryptoFileSystemProperties}
-	 */
-	public static class Builder {
-
-		public VaultCipherCombo cipherCombo = DEFAULT_CIPHER_COMBO;
-		private Collection<MasterkeyLoader> keyLoaders = new HashSet<>(DEFAULT_KEYLOADERS);
-		private final Set<FileSystemFlags> flags = EnumSet.copyOf(DEFAULT_FILESYSTEM_FLAGS);
-		private String vaultConfigFilename = DEFAULT_VAULTCONFIG_FILENAME;
-		private String masterkeyFilename = DEFAULT_MASTERKEY_FILENAME;
-		private int maxPathLength = DEFAULT_MAX_PATH_LENGTH;
-		private int maxNameLength = DEFAULT_MAX_NAME_LENGTH;
-
-		private Builder() {
-		}
-
-		private Builder(Map<String, ?> properties) {
-			checkedSet(Collection.class, PROPERTY_KEYLOADERS, properties, this::withKeyLoaders);
-			checkedSet(String.class, PROPERTY_VAULTCONFIG_FILENAME, properties, this::withVaultConfigFilename);
-			checkedSet(String.class, PROPERTY_MASTERKEY_FILENAME, properties, this::withMasterkeyFilename);
-			checkedSet(Set.class, PROPERTY_FILESYSTEM_FLAGS, properties, this::withFlags);
-			checkedSet(Integer.class, PROPERTY_MAX_PATH_LENGTH, properties, this::withMaxPathLength);
-			checkedSet(Integer.class, PROPERTY_MAX_NAME_LENGTH, properties, this::withMaxNameLength);
-			checkedSet(VaultCipherCombo.class, PROPERTY_CIPHER_COMBO, properties, this::withCipherCombo);
-		}
-
-		private <T> void checkedSet(Class<T> type, String key, Map<String, ?> properties, Consumer<T> setter) {
-			Object value = properties.get(key);
-			if (value == null) {
-				return;
-			} else if (type.isInstance(value)) {
-				setter.accept(type.cast(value));
-			} else {
-				throw new IllegalArgumentException(key + " must be of type " + type.getSimpleName());
-			}
-		}
-
-
-		/**
-		 * Sets the maximum ciphertext path length for a CryptoFileSystem.
-		 *
-		 * @param maxPathLength The maximum ciphertext path length allowed
-		 * @return this
-		 * @since 1.9.8
-		 */
-		public Builder withMaxPathLength(int maxPathLength) {
-			this.maxPathLength = maxPathLength;
-			return this;
-		}
-
-		/**
-		 * Sets the maximum ciphertext filename length for a CryptoFileSystem.
-		 *
-		 * @param maxNameLength The maximum ciphertext filename length allowed
-		 * @return this
-		 * @since 1.9.9
-		 */
-		public Builder withMaxNameLength(int maxNameLength) {
-			this.maxNameLength = maxNameLength;
-			return this;
-		}
-
-
-		/**
-		 * Sets the cipher combo used during vault initialization.
-		 *
-		 * @param cipherCombo The cipher combo
-		 * @return this
-		 * @since 2.0.0
-		 */
-		public Builder withCipherCombo(VaultCipherCombo cipherCombo) {
-			this.cipherCombo = cipherCombo;
-			return this;
-		}
-
-		/**
-		 * Sets the keyLoaders for a CryptoFileSystem.
-		 *
-		 * @param keyLoaders A set of keyLoaders to load the key configured in the vault configuration
-		 * @return this
-		 * @since 2.0.0
-		 */
-		public Builder withKeyLoaders(MasterkeyLoader... keyLoaders) {
-			return withKeyLoaders(asList(keyLoaders));
-		}
-
-		/**
-		 * Sets the keyLoaders for a CryptoFileSystem.
-		 *
-		 * @param keyLoaders A set of keyLoaders to load the key configured in the vault configuration
-		 * @return this
-		 * @since 2.0.0
-		 */
-		public Builder withKeyLoaders(Collection<MasterkeyLoader> keyLoaders) {
-			this.keyLoaders.clear();
-			this.keyLoaders.addAll(keyLoaders);
-			return this;
-		}
-
-		/**
-		 * Sets the flags for a CryptoFileSystem.
-		 *
-		 * @param flags File system flags
-		 * @return this
-		 * @since 1.3.1
-		 */
-		public Builder withFlags(FileSystemFlags... flags) {
-			return withFlags(asList(flags));
-		}
-
-		/**
-		 * Sets the flags for a CryptoFileSystem.
-		 *
-		 * @param flags collection of file system flags
-		 * @return this
-		 * @since 1.3.0
-		 */
-		public Builder withFlags(Collection<FileSystemFlags> flags) {
-			this.flags.clear();
-			this.flags.addAll(flags);
-			return this;
-		}
-
-		/**
-		 * Sets the name of the vault config file located inside the vault directory.
-		 *
-		 * @param vaultConfigFilename the filename of the jwt file containing the vault configuration
-		 * @return this
-		 * @since 2.0.0
-		 */
-		public Builder withVaultConfigFilename(String vaultConfigFilename) {
-			this.vaultConfigFilename = vaultConfigFilename;
-			return this;
-		}
-
-		/**
-		 * Sets the name of the masterkey file located inside the vault directory.
-		 *
-		 * @param masterkeyFilename the filename of the json file containing configuration to decrypt the masterkey
-		 * @return this
-		 * @since 1.1.0
-		 */
-		public Builder withMasterkeyFilename(String masterkeyFilename) {
-			this.masterkeyFilename = masterkeyFilename;
-			return this;
-		}
-
-		/**
-		 * Validates the values and creates new {@link CryptoFileSystemProperties}.
-		 *
-		 * @return a new {@code CryptoFileSystemProperties} with the values from this builder
-		 * @throws IllegalStateException if a required value was not set on this {@code Builder}
-		 */
-		public CryptoFileSystemProperties build() {
-			validate();
-			return new CryptoFileSystemProperties(this);
-		}
-
-		private void validate() {
-			if (keyLoaders.isEmpty()) {
-				throw new IllegalStateException("at least one keyloader is required");
-			}
-			if (Strings.nullToEmpty(masterkeyFilename).trim().isEmpty()) {
-				throw new IllegalStateException("masterkeyFilename is required");
-			}
-		}
-
-	}
-
-}
+/*******************************************************************************
+ * Copyright (c) 2016 Markus Kreusch and others.
+ * All rights reserved. This program and the accompanying materials
+ * are made available under the terms of the accompanying LICENSE.txt.
+ *
+ * Contributors:
+ *     Markus Kreusch - initial API and implementation
+ *******************************************************************************/
+package org.cryptomator.cryptofs;
+
+import com.google.common.base.Strings;
+import org.cryptomator.cryptofs.common.Constants;
+import org.cryptomator.cryptolib.api.MasterkeyLoader;
+import org.cryptomator.cryptolib.api.MasterkeyLoadingFailedException;
+
+import java.net.URI;
+import java.nio.file.FileSystems;
+import java.nio.file.Path;
+import java.util.AbstractMap;
+import java.util.Collection;
+import java.util.EnumSet;
+import java.util.HashSet;
+import java.util.Map;
+import java.util.Set;
+import java.util.function.Consumer;
+
+import static java.util.Arrays.asList;
+
+/**
+ * Properties to pass to
+ * <ul>
+ * <li>{@link FileSystems#newFileSystem(URI, Map)} or
+ * <li>{@link CryptoFileSystemProvider#newFileSystem(Path, CryptoFileSystemProperties)}.
+ * </ul>
+ *
+ * @author Markus Kreusch
+ */
+public class CryptoFileSystemProperties extends AbstractMap<String, Object> {
+
+	/**
+	 * Maximum ciphertext path length.
+	 *
+	 * @since 1.9.8
+	 */
+	public static final String PROPERTY_MAX_PATH_LENGTH = "maxPathLength";
+
+	static final int DEFAULT_MAX_PATH_LENGTH = Constants.MAX_CIPHERTEXT_PATH_LENGTH;
+
+	/**
+	 * Maximum filename length of .c9r files.
+	 *
+	 * @since 1.9.9
+	 */
+	public static final String PROPERTY_MAX_NAME_LENGTH = "maxNameLength";
+
+	static final int DEFAULT_MAX_NAME_LENGTH = Constants.MAX_CIPHERTEXT_NAME_LENGTH;
+
+	/**
+	 * Key identifying the key loader used during initialization.
+	 *
+	 * @since 2.0.0
+	 */
+	public static final String PROPERTY_KEYLOADERS = "keyLoaders";
+
+	static final Collection<MasterkeyLoader> DEFAULT_KEYLOADERS = Set.of();
+
+	/**
+	 * Key identifying the name of the vault config file located inside the vault directory.
+	 *
+	 * @since 2.0.0
+	 */
+	public static final String PROPERTY_VAULTCONFIG_FILENAME = "vaultConfigFilename";
+
+	static final String DEFAULT_VAULTCONFIG_FILENAME = "vault.cryptomator";
+
+	/**
+	 * Key identifying the name of the masterkey file located inside the vault directory.
+	 *
+	 * @since 1.1.0
+	 */
+	public static final String PROPERTY_MASTERKEY_FILENAME = "masterkeyFilename";
+
+	static final String DEFAULT_MASTERKEY_FILENAME = "masterkey.cryptomator";
+
+	/**
+	 * Key identifying the filesystem flags.
+	 *
+	 * @since 1.3.0
+	 */
+	public static final String PROPERTY_FILESYSTEM_FLAGS = "flags";
+
+	static final Set<FileSystemFlags> DEFAULT_FILESYSTEM_FLAGS = EnumSet.noneOf(FileSystemFlags.class);
+
+	public enum FileSystemFlags {
+		/**
+		 * If present, the vault is opened in read-only mode.
+		 */
+		READONLY,
+	}
+
+	/**
+	 * Key identifying the combination of ciphers to use in a vault. Only meaningful during vault initialization.
+	 *
+	 * @since 2.0.0
+	 */
+	public static final String PROPERTY_CIPHER_COMBO = "cipherCombo";
+
+	static final VaultCipherCombo DEFAULT_CIPHER_COMBO = VaultCipherCombo.SIV_GCM;
+
+	private final Set<Entry<String, Object>> entries;
+
+	private CryptoFileSystemProperties(Builder builder) {
+		this.entries = Set.of( //
+				Map.entry(PROPERTY_KEYLOADERS, builder.keyLoaders), //
+				Map.entry(PROPERTY_FILESYSTEM_FLAGS, builder.flags), //
+				Map.entry(PROPERTY_VAULTCONFIG_FILENAME, builder.vaultConfigFilename), //
+				Map.entry(PROPERTY_MASTERKEY_FILENAME, builder.masterkeyFilename), //
+				Map.entry(PROPERTY_MAX_PATH_LENGTH, builder.maxPathLength), //
+				Map.entry(PROPERTY_MAX_NAME_LENGTH, builder.maxNameLength), //
+				Map.entry(PROPERTY_CIPHER_COMBO, builder.cipherCombo) //
+		);
+	}
+
+	Collection<MasterkeyLoader> keyLoaders() {
+		return (Collection<MasterkeyLoader>) get(PROPERTY_KEYLOADERS);
+	}
+
+	/**
+	 * Selects the first applicable MasterkeyLoader that supports the given scheme.
+	 *
+	 * @param scheme An URI scheme used in key IDs
+	 * @return A key loader
+	 * @throws MasterkeyLoadingFailedException If the scheme is not supported by any key loader
+	 */
+	MasterkeyLoader keyLoader(String scheme) throws MasterkeyLoadingFailedException {
+		for (MasterkeyLoader loader : keyLoaders()) {
+			if (loader.supportsScheme(scheme)) {
+				return loader;
+			}
+		}
+		throw new MasterkeyLoadingFailedException("No key loader for key type: " + scheme);
+	}
+
+	public VaultCipherCombo cipherCombo() {
+		return (VaultCipherCombo) get(PROPERTY_CIPHER_COMBO);
+	}
+
+	@SuppressWarnings("unchecked")
+	public Set<FileSystemFlags> flags() {
+		return (Set<FileSystemFlags>) get(PROPERTY_FILESYSTEM_FLAGS);
+	}
+
+	public boolean readonly() {
+		return flags().contains(FileSystemFlags.READONLY);
+	}
+
+	String vaultConfigFilename() {
+		return (String) get(PROPERTY_VAULTCONFIG_FILENAME);
+	}
+
+	String masterkeyFilename() {
+		return (String) get(PROPERTY_MASTERKEY_FILENAME);
+	}
+
+	public int maxPathLength() {
+		return (int) get(PROPERTY_MAX_PATH_LENGTH);
+	}
+	
+	public int maxNameLength() {
+		return (int) get(PROPERTY_MAX_NAME_LENGTH);
+	}
+
+	@Override
+	public Set<Entry<String, Object>> entrySet() {
+		return entries;
+	}
+
+	/**
+	 * Starts construction of {@code CryptoFileSystemProperties}
+	 *
+	 * @return a {@link Builder} which can be used to construct {@code CryptoFileSystemProperties}
+	 */
+	public static Builder cryptoFileSystemProperties() {
+		return new Builder();
+	}
+
+	/**
+	 * Starts construction of {@code CryptoFileSystemProperties}
+	 *
+	 * @param properties a {@link Map} containing properties used to initialize the builder
+	 * @return a {@link Builder} which can be used to construct {@code CryptoFileSystemProperties} and has been initialized with the values from properties
+	 */
+	public static Builder cryptoFileSystemPropertiesFrom(Map<String, ?> properties) {
+		return new Builder(properties);
+	}
+
+	/**
+	 * Constructs {@code CryptoFileSystemProperties} from a {@link Map}.
+	 *
+	 * @param properties the {@code Map} to convert
+	 * @return the passed in {@code Map} if already of type {@code CryptoFileSystemProperties} or a new {@code CryptoFileSystemProperties} instance holding the values from the {@code Map}
+	 * @throws IllegalArgumentException if a value in the {@code Map} does not have the expected type or if a required value is missing
+	 */
+	public static CryptoFileSystemProperties wrap(Map<String, ?> properties) {
+		if (properties instanceof CryptoFileSystemProperties p) {
+			return p;
+		} else {
+			try {
+				return cryptoFileSystemPropertiesFrom(properties).build();
+			} catch (IllegalStateException e) {
+				throw new IllegalArgumentException(e);
+			}
+		}
+	}
+
+	/**
+	 * Builds {@link CryptoFileSystemProperties}
+	 */
+	public static class Builder {
+
+		public VaultCipherCombo cipherCombo = DEFAULT_CIPHER_COMBO;
+		private Collection<MasterkeyLoader> keyLoaders = new HashSet<>(DEFAULT_KEYLOADERS);
+		private final Set<FileSystemFlags> flags = EnumSet.copyOf(DEFAULT_FILESYSTEM_FLAGS);
+		private String vaultConfigFilename = DEFAULT_VAULTCONFIG_FILENAME;
+		private String masterkeyFilename = DEFAULT_MASTERKEY_FILENAME;
+		private int maxPathLength = DEFAULT_MAX_PATH_LENGTH;
+		private int maxNameLength = DEFAULT_MAX_NAME_LENGTH;
+
+		private Builder() {
+		}
+
+		private Builder(Map<String, ?> properties) {
+			checkedSet(Collection.class, PROPERTY_KEYLOADERS, properties, this::withKeyLoaders);
+			checkedSet(String.class, PROPERTY_VAULTCONFIG_FILENAME, properties, this::withVaultConfigFilename);
+			checkedSet(String.class, PROPERTY_MASTERKEY_FILENAME, properties, this::withMasterkeyFilename);
+			checkedSet(Set.class, PROPERTY_FILESYSTEM_FLAGS, properties, this::withFlags);
+			checkedSet(Integer.class, PROPERTY_MAX_PATH_LENGTH, properties, this::withMaxPathLength);
+			checkedSet(Integer.class, PROPERTY_MAX_NAME_LENGTH, properties, this::withMaxNameLength);
+			checkedSet(VaultCipherCombo.class, PROPERTY_CIPHER_COMBO, properties, this::withCipherCombo);
+		}
+
+		private <T> void checkedSet(Class<T> type, String key, Map<String, ?> properties, Consumer<T> setter) {
+			Object value = properties.get(key);
+			if (value == null) {
+				return;
+			} else if (type.isInstance(value)) {
+				setter.accept(type.cast(value));
+			} else {
+				throw new IllegalArgumentException(key + " must be of type " + type.getSimpleName());
+			}
+		}
+
+
+		/**
+		 * Sets the maximum ciphertext path length for a CryptoFileSystem.
+		 *
+		 * @param maxPathLength The maximum ciphertext path length allowed
+		 * @return this
+		 * @since 1.9.8
+		 */
+		public Builder withMaxPathLength(int maxPathLength) {
+			this.maxPathLength = maxPathLength;
+			return this;
+		}
+
+		/**
+		 * Sets the maximum ciphertext filename length for a CryptoFileSystem.
+		 *
+		 * @param maxNameLength The maximum ciphertext filename length allowed
+		 * @return this
+		 * @since 1.9.9
+		 */
+		public Builder withMaxNameLength(int maxNameLength) {
+			this.maxNameLength = maxNameLength;
+			return this;
+		}
+
+
+		/**
+		 * Sets the cipher combo used during vault initialization.
+		 *
+		 * @param cipherCombo The cipher combo
+		 * @return this
+		 * @since 2.0.0
+		 */
+		public Builder withCipherCombo(VaultCipherCombo cipherCombo) {
+			this.cipherCombo = cipherCombo;
+			return this;
+		}
+
+		/**
+		 * Sets the keyLoaders for a CryptoFileSystem.
+		 *
+		 * @param keyLoaders A set of keyLoaders to load the key configured in the vault configuration
+		 * @return this
+		 * @since 2.0.0
+		 */
+		public Builder withKeyLoaders(MasterkeyLoader... keyLoaders) {
+			return withKeyLoaders(asList(keyLoaders));
+		}
+
+		/**
+		 * Sets the keyLoaders for a CryptoFileSystem.
+		 *
+		 * @param keyLoaders A set of keyLoaders to load the key configured in the vault configuration
+		 * @return this
+		 * @since 2.0.0
+		 */
+		public Builder withKeyLoaders(Collection<MasterkeyLoader> keyLoaders) {
+			this.keyLoaders.clear();
+			this.keyLoaders.addAll(keyLoaders);
+			return this;
+		}
+
+		/**
+		 * Sets the flags for a CryptoFileSystem.
+		 *
+		 * @param flags File system flags
+		 * @return this
+		 * @since 1.3.1
+		 */
+		public Builder withFlags(FileSystemFlags... flags) {
+			return withFlags(asList(flags));
+		}
+
+		/**
+		 * Sets the flags for a CryptoFileSystem.
+		 *
+		 * @param flags collection of file system flags
+		 * @return this
+		 * @since 1.3.0
+		 */
+		public Builder withFlags(Collection<FileSystemFlags> flags) {
+			this.flags.clear();
+			this.flags.addAll(flags);
+			return this;
+		}
+
+		/**
+		 * Sets the name of the vault config file located inside the vault directory.
+		 *
+		 * @param vaultConfigFilename the filename of the jwt file containing the vault configuration
+		 * @return this
+		 * @since 2.0.0
+		 */
+		public Builder withVaultConfigFilename(String vaultConfigFilename) {
+			this.vaultConfigFilename = vaultConfigFilename;
+			return this;
+		}
+
+		/**
+		 * Sets the name of the masterkey file located inside the vault directory.
+		 *
+		 * @param masterkeyFilename the filename of the json file containing configuration to decrypt the masterkey
+		 * @return this
+		 * @since 1.1.0
+		 */
+		public Builder withMasterkeyFilename(String masterkeyFilename) {
+			this.masterkeyFilename = masterkeyFilename;
+			return this;
+		}
+
+		/**
+		 * Validates the values and creates new {@link CryptoFileSystemProperties}.
+		 *
+		 * @return a new {@code CryptoFileSystemProperties} with the values from this builder
+		 * @throws IllegalStateException if a required value was not set on this {@code Builder}
+		 */
+		public CryptoFileSystemProperties build() {
+			validate();
+			return new CryptoFileSystemProperties(this);
+		}
+
+		private void validate() {
+			if (keyLoaders.isEmpty()) {
+				throw new IllegalStateException("at least one keyloader is required");
+			}
+			if (Strings.nullToEmpty(masterkeyFilename).trim().isEmpty()) {
+				throw new IllegalStateException("masterkeyFilename is required");
+			}
+		}
+
+	}
+
+}
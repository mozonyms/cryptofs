--- conflicted
+++ resolved
@@ -1,517 +1,507 @@
-/*******************************************************************************
- * Copyright (c) 2016 Sebastian Stenzel and others.
- * All rights reserved. This program and the accompanying materials
- * are made available under the terms of the accompanying LICENSE.txt.
- *
- * Contributors:
- *     Sebastian Stenzel - initial API and implementation
- *******************************************************************************/
-package org.cryptomator.cryptofs;
-
-import static java.lang.String.format;
-import static java.nio.charset.StandardCharsets.UTF_8;
-import static org.cryptomator.cryptofs.Constants.SEPARATOR;
-
-import java.io.IOException;
-import java.io.UncheckedIOException;
-import java.nio.ByteBuffer;
-import java.nio.channels.FileChannel;
-import java.nio.file.AccessDeniedException;
-import java.nio.file.AccessMode;
-import java.nio.file.AtomicMoveNotSupportedException;
-import java.nio.file.ClosedFileSystemException;
-import java.nio.file.CopyOption;
-import java.nio.file.DirectoryNotEmptyException;
-import java.nio.file.DirectoryStream;
-import java.nio.file.DirectoryStream.Filter;
-import java.nio.file.FileAlreadyExistsException;
-import java.nio.file.FileStore;
-import java.nio.file.Files;
-import java.nio.file.LinkOption;
-import java.nio.file.NoSuchFileException;
-import java.nio.file.OpenOption;
-import java.nio.file.Path;
-import java.nio.file.PathMatcher;
-import java.nio.file.StandardCopyOption;
-import java.nio.file.StandardOpenOption;
-import java.nio.file.WatchService;
-import java.nio.file.attribute.BasicFileAttributeView;
-import java.nio.file.attribute.BasicFileAttributes;
-import java.nio.file.attribute.DosFileAttributeView;
-import java.nio.file.attribute.DosFileAttributes;
-import java.nio.file.attribute.FileAttribute;
-import java.nio.file.attribute.FileAttributeView;
-import java.nio.file.attribute.FileOwnerAttributeView;
-import java.nio.file.attribute.PosixFileAttributeView;
-import java.nio.file.attribute.PosixFileAttributes;
-import java.nio.file.attribute.PosixFilePermission;
-import java.nio.file.attribute.UserPrincipalLookupService;
-import java.nio.file.spi.FileSystemProvider;
-import java.util.Arrays;
-import java.util.Collections;
-import java.util.EnumSet;
-import java.util.Map;
-import java.util.Set;
-
-import javax.inject.Inject;
-
-import org.cryptomator.cryptofs.CryptoPathMapper.CiphertextFileType;
-import org.cryptomator.cryptofs.CryptoPathMapper.Directory;
-import org.cryptomator.cryptolib.api.Cryptor;
-import org.slf4j.Logger;
-import org.slf4j.LoggerFactory;
-
-@PerFileSystem
-class CryptoFileSystemImpl extends CryptoFileSystem {
-
-	private static final Logger LOG = LoggerFactory.getLogger(CryptoFileSystemImpl.class);
-
-	private final CryptoPath rootPath;
-	private final CryptoPath emptyPath;
-
-	private final CryptoFileSystemProvider provider;
-	private final CryptoFileSystems cryptoFileSystems;
-	private final Path pathToVault;
-	private final Cryptor cryptor;
-	private final CryptoPathMapper cryptoPathMapper;
-	private final DirectoryIdProvider dirIdProvider;
-	private final CryptoFileAttributeProvider fileAttributeProvider;
-	private final CryptoFileAttributeByNameProvider fileAttributeByNameProvider;
-	private final CryptoFileAttributeViewProvider fileAttributeViewProvider;
-	private final DirectoryStreamFactory directoryStreamFactory;
-	private final OpenCryptoFiles openCryptoFiles;
-	private final CryptoFileStore fileStore;
-	private final PathMatcherFactory pathMatcherFactory;
-	private final CryptoPathFactory cryptoPathFactory;
-	private final CryptoFileSystemStats stats;
-	private final FinallyUtil finallyUtil;
-<<<<<<< HEAD
-	private final CiphertextDirectoryDeleter ciphertextDirDeleter;
-=======
-	private final ReadonlyFlag readonlyFlag;
->>>>>>> 7411d357
-
-	private volatile boolean open = true;
-
-	@Inject
-	public CryptoFileSystemImpl(@PathToVault Path pathToVault, CryptoFileSystemProperties properties, Cryptor cryptor, CryptoFileSystemProvider provider, CryptoFileSystems cryptoFileSystems, CryptoFileStore fileStore,
-			OpenCryptoFiles openCryptoFiles, CryptoPathMapper cryptoPathMapper, DirectoryIdProvider dirIdProvider, CryptoFileAttributeProvider fileAttributeProvider,
-			CryptoFileAttributeViewProvider fileAttributeViewProvider, PathMatcherFactory pathMatcherFactory, CryptoPathFactory cryptoPathFactory, CryptoFileSystemStats stats,
-			RootDirectoryInitializer rootDirectoryInitializer, CryptoFileAttributeByNameProvider fileAttributeByNameProvider, DirectoryStreamFactory directoryStreamFactory, FinallyUtil finallyUtil,
-<<<<<<< HEAD
-			CiphertextDirectoryDeleter ciphertextDirDeleter) {
-=======
-			ReadonlyFlag readonlyFlag) {
->>>>>>> 7411d357
-		this.cryptor = cryptor;
-		this.provider = provider;
-		this.cryptoFileSystems = cryptoFileSystems;
-		this.pathToVault = pathToVault;
-		this.cryptoPathMapper = cryptoPathMapper;
-		this.dirIdProvider = dirIdProvider;
-		this.fileAttributeProvider = fileAttributeProvider;
-		this.fileAttributeByNameProvider = fileAttributeByNameProvider;
-		this.fileAttributeViewProvider = fileAttributeViewProvider;
-		this.openCryptoFiles = openCryptoFiles;
-		this.fileStore = fileStore;
-		this.pathMatcherFactory = pathMatcherFactory;
-		this.cryptoPathFactory = cryptoPathFactory;
-		this.stats = stats;
-		this.directoryStreamFactory = directoryStreamFactory;
-<<<<<<< HEAD
-		this.ciphertextDirDeleter = ciphertextDirDeleter;
-=======
-		this.readonlyFlag = readonlyFlag;
->>>>>>> 7411d357
-		this.rootPath = cryptoPathFactory.rootFor(this);
-		this.emptyPath = cryptoPathFactory.emptyFor(this);
-		this.finallyUtil = finallyUtil;
-
-		rootDirectoryInitializer.initialize(rootPath);
-	}
-
-	@Override
-	public Path getPathToVault() {
-		return pathToVault;
-	}
-
-	@Override
-	public CryptoFileSystemStats getStats() {
-		return stats;
-	}
-
-	/* java.nio.file.FileSystem API */
-
-	@Override
-	public FileSystemProvider provider() {
-		assertOpen();
-		return provider;
-	}
-
-	@Override
-	public boolean isReadOnly() {
-		assertOpen();
-		return readonlyFlag.isSet();
-	}
-
-	@Override
-	public String getSeparator() {
-		assertOpen();
-		return SEPARATOR;
-	}
-
-	@Override
-	public Iterable<Path> getRootDirectories() {
-		assertOpen();
-		return Collections.singleton(getRootPath());
-	}
-
-	@Override
-	public Iterable<FileStore> getFileStores() {
-		assertOpen();
-		return Collections.singleton(fileStore);
-	}
-
-	@SuppressWarnings("unchecked")
-	@Override
-	public void close() throws IOException {
-		// TODO close watch services when implemented
-		if (open) {
-			open = false;
-			finallyUtil.guaranteeInvocationOf( //
-					() -> cryptoFileSystems.remove(this), //
-					() -> openCryptoFiles.close(), //
-					() -> directoryStreamFactory.close(), //
-					() -> cryptor.destroy());
-		}
-	}
-
-	@Override
-	public boolean isOpen() {
-		return open;
-	}
-
-	@Override
-	public Set<String> supportedFileAttributeViews() {
-		assertOpen();
-		return fileStore.supportedFileAttributeViewNames();
-	}
-
-	@Override
-	public CryptoPath getPath(String first, String... more) {
-		assertOpen();
-		return cryptoPathFactory.getPath(this, first, more);
-	}
-
-	@Override
-	public PathMatcher getPathMatcher(String syntaxAndPattern) {
-		assertOpen();
-		return pathMatcherFactory.pathMatcherFrom(syntaxAndPattern);
-	}
-
-	@Override
-	public UserPrincipalLookupService getUserPrincipalLookupService() {
-		assertOpen();
-		throw new UnsupportedOperationException();
-	}
-
-	@Override
-	public WatchService newWatchService() throws IOException {
-		assertOpen();
-		throw new UnsupportedOperationException();
-	}
-
-	/* methods delegated to by CryptoFileSystemProvider */
-
-	void setAttribute(CryptoPath cleartextPath, String attribute, Object value, LinkOption... options) throws IOException {
-		readonlyFlag.assertWritable();
-		Path ciphertextDirPath = cryptoPathMapper.getCiphertextDirPath(cleartextPath);
-		if (Files.notExists(ciphertextDirPath) && cleartextPath.getNameCount() > 0) {
-			Path ciphertextFilePath = cryptoPathMapper.getCiphertextFilePath(cleartextPath, CiphertextFileType.FILE);
-			fileAttributeByNameProvider.setAttribute(ciphertextFilePath, attribute, value);
-		} else {
-			fileAttributeByNameProvider.setAttribute(ciphertextDirPath, attribute, value);
-		}
-	}
-
-	Map<String, Object> readAttributes(CryptoPath cleartextPath, String attributes, LinkOption... options) throws IOException {
-		Path ciphertextDirPath = cryptoPathMapper.getCiphertextDirPath(cleartextPath);
-		if (Files.notExists(ciphertextDirPath) && cleartextPath.getNameCount() > 0) {
-			Path ciphertextFilePath = cryptoPathMapper.getCiphertextFilePath(cleartextPath, CiphertextFileType.FILE);
-			return fileAttributeByNameProvider.readAttributes(ciphertextFilePath, attributes);
-		} else {
-			return fileAttributeByNameProvider.readAttributes(ciphertextDirPath, attributes);
-		}
-	}
-
-	<A extends BasicFileAttributes> A readAttributes(CryptoPath cleartextPath, Class<A> type, LinkOption... options) throws IOException {
-		Path ciphertextDirPath = cryptoPathMapper.getCiphertextDirPath(cleartextPath);
-		if (Files.notExists(ciphertextDirPath) && cleartextPath.getNameCount() > 0) {
-			Path ciphertextFilePath = cryptoPathMapper.getCiphertextFilePath(cleartextPath, CiphertextFileType.FILE);
-			return fileAttributeProvider.readAttributes(ciphertextFilePath, type);
-		} else {
-			return fileAttributeProvider.readAttributes(ciphertextDirPath, type);
-		}
-	}
-
-	/**
-	 * @param cleartextPath the path to the file
-	 * @param type the Class object corresponding to the file attribute view
-	 * @param options future use
-	 * @return a file attribute view of the specified type, or <code>null</code> if the attribute view type is not available
-	 * @see CryptoFileAttributeViewProvider#getAttributeView(Path, Class)
-	 */
-	<V extends FileAttributeView> V getFileAttributeView(CryptoPath cleartextPath, Class<V> type, LinkOption... options) {
-		try {
-			Path ciphertextDirPath = cryptoPathMapper.getCiphertextDirPath(cleartextPath);
-			if (Files.notExists(ciphertextDirPath) && cleartextPath.getNameCount() > 0) {
-				Path ciphertextFilePath = cryptoPathMapper.getCiphertextFilePath(cleartextPath, CiphertextFileType.FILE);
-				return fileAttributeViewProvider.getAttributeView(ciphertextFilePath, type);
-			} else {
-				return fileAttributeViewProvider.getAttributeView(ciphertextDirPath, type);
-			}
-		} catch (IOException e) {
-			throw new UncheckedIOException(e);
-		}
-	}
-
-	void checkAccess(CryptoPath cleartextPath, AccessMode... modes) throws IOException {
-		if (fileStore.supportsFileAttributeView(PosixFileAttributeView.class)) {
-			Set<PosixFilePermission> permissions = readAttributes(cleartextPath, PosixFileAttributes.class).permissions();
-			boolean accessDenied = Arrays.stream(modes).anyMatch(accessMode -> !hasAccess(permissions, accessMode));
-			if (accessDenied) {
-				throw new AccessDeniedException(cleartextPath.toString());
-			}
-		} else if (fileStore.supportsFileAttributeView(DosFileAttributeView.class)) {
-			DosFileAttributes attrs = readAttributes(cleartextPath, DosFileAttributes.class);
-			if (ArrayUtils.contains(modes, AccessMode.WRITE) && attrs.isReadOnly()) {
-				throw new AccessDeniedException(cleartextPath.toString(), null, "read only file");
-			}
-		} else {
-			// read attributes to check for file existence / throws IOException if file does not exist
-			readAttributes(cleartextPath, BasicFileAttributes.class);
-		}
-	}
-
-	private boolean hasAccess(Set<PosixFilePermission> permissions, AccessMode accessMode) {
-		switch (accessMode) {
-		case READ:
-			return permissions.contains(PosixFilePermission.OWNER_READ);
-		case WRITE:
-			return permissions.contains(PosixFilePermission.OWNER_WRITE);
-		case EXECUTE:
-			return permissions.contains(PosixFilePermission.OWNER_EXECUTE);
-		default:
-			throw new UnsupportedOperationException("AccessMode " + accessMode + " not supported.");
-		}
-	}
-
-	boolean isHidden(CryptoPath cleartextPath) throws IOException {
-		DosFileAttributeView view = this.getFileAttributeView(cleartextPath, DosFileAttributeView.class);
-		if (view != null) {
-			return view.readAttributes().isHidden();
-		} else {
-			return false;
-		}
-	}
-
-	void createDirectory(CryptoPath cleartextDir, FileAttribute<?>... attrs) throws IOException {
-		readonlyFlag.assertWritable();
-		CryptoPath cleartextParentDir = cleartextDir.getParent();
-		if (cleartextParentDir == null) {
-			return;
-		}
-		Path ciphertextParentDir = cryptoPathMapper.getCiphertextDirPath(cleartextParentDir);
-		if (!Files.exists(ciphertextParentDir)) {
-			throw new NoSuchFileException(cleartextParentDir.toString());
-		}
-		Path ciphertextFile = cryptoPathMapper.getCiphertextFilePath(cleartextDir, CiphertextFileType.FILE);
-		if (Files.exists(ciphertextFile)) {
-			throw new FileAlreadyExistsException(cleartextDir.toString());
-		}
-		Path ciphertextDirFile = cryptoPathMapper.getCiphertextFilePath(cleartextDir, CiphertextFileType.DIRECTORY);
-		Directory ciphertextDir = cryptoPathMapper.getCiphertextDir(cleartextDir);
-		// atomically check for FileAlreadyExists and create otherwise:
-		try (FileChannel channel = FileChannel.open(ciphertextDirFile, EnumSet.of(StandardOpenOption.CREATE_NEW, StandardOpenOption.WRITE), attrs)) {
-			channel.write(ByteBuffer.wrap(ciphertextDir.dirId.getBytes(UTF_8)));
-		}
-		// create dir if and only if the dirFile has been created right now (not if it has been created before):
-		try {
-			Files.createDirectories(ciphertextDir.path);
-		} catch (IOException e) {
-			// make sure there is no orphan dir file:
-			Files.delete(ciphertextDirFile);
-			dirIdProvider.delete(ciphertextDirFile);
-			throw e;
-		}
-	}
-
-	DirectoryStream<Path> newDirectoryStream(CryptoPath cleartextDir, Filter<? super Path> filter) throws IOException {
-		return directoryStreamFactory.newDirectoryStream(cleartextDir, filter);
-	}
-
-	FileChannel newFileChannel(CryptoPath cleartextPath, Set<? extends OpenOption> optionsSet, FileAttribute<?>... attrs) throws IOException {
-		EffectiveOpenOptions options = EffectiveOpenOptions.from(optionsSet, readonlyFlag);
-		Path ciphertextPath = cryptoPathMapper.getCiphertextFilePath(cleartextPath, CiphertextFileType.FILE);
-		return openCryptoFiles.getOrCreate(ciphertextPath, options).newFileChannel(options);
-	}
-
-	void delete(CryptoPath cleartextPath) throws IOException {
-		readonlyFlag.assertWritable();
-		Path ciphertextFile = cryptoPathMapper.getCiphertextFilePath(cleartextPath, CiphertextFileType.FILE);
-		// try to delete ciphertext file:
-		if (!Files.deleteIfExists(ciphertextFile)) {
-			// filePath doesn't exist, maybe it's an directory:
-			Path ciphertextDir = cryptoPathMapper.getCiphertextDirPath(cleartextPath);
-			Path ciphertextDirFile = cryptoPathMapper.getCiphertextFilePath(cleartextPath, CiphertextFileType.DIRECTORY);
-			try {
-				ciphertextDirDeleter.deleteCiphertextDirIncludingNonCiphertextFiles(ciphertextDir, cleartextPath);
-				if (!Files.deleteIfExists(ciphertextDirFile)) {
-					// should not happen. Nevertheless this is a valid state, so who no big deal...
-					LOG.warn("Successfully deleted dir {}, but didn't find corresponding dir file {}", ciphertextDir, ciphertextDirFile);
-				}
-				dirIdProvider.delete(ciphertextDirFile);
-			} catch (NoSuchFileException e) {
-				// translate ciphertext path to cleartext path
-				throw new NoSuchFileException(cleartextPath.toString());
-			} catch (DirectoryNotEmptyException e) {
-				// translate ciphertext path to cleartext path
-				throw new DirectoryNotEmptyException(cleartextPath.toString());
-			}
-		}
-	}
-
-	void copy(CryptoPath cleartextSource, CryptoPath cleartextTarget, CopyOption... options) throws IOException {
-		readonlyFlag.assertWritable();
-		if (cleartextSource.equals(cleartextTarget)) {
-			return;
-		}
-		Path ciphertextSourceFile = cryptoPathMapper.getCiphertextFilePath(cleartextSource, CiphertextFileType.FILE);
-		Path ciphertextSourceDirFile = cryptoPathMapper.getCiphertextFilePath(cleartextSource, CiphertextFileType.DIRECTORY);
-		if (Files.exists(ciphertextSourceFile)) {
-			// FILE:
-			Path ciphertextTargetFile = cryptoPathMapper.getCiphertextFilePath(cleartextTarget, CiphertextFileType.FILE);
-			Files.copy(ciphertextSourceFile, ciphertextTargetFile, options);
-		} else if (Files.exists(ciphertextSourceDirFile)) {
-			// DIRECTORY (non-recursive as per contract):
-			Path ciphertextTargetDirFile = cryptoPathMapper.getCiphertextFilePath(cleartextTarget, CiphertextFileType.DIRECTORY);
-			if (!Files.exists(ciphertextTargetDirFile)) {
-				// create new:
-				createDirectory(cleartextTarget);
-			} else if (ArrayUtils.contains(options, StandardCopyOption.REPLACE_EXISTING)) {
-				// keep existing (if empty):
-				Path ciphertextTargetDir = cryptoPathMapper.getCiphertextDirPath(cleartextTarget);
-				try (DirectoryStream<Path> ds = Files.newDirectoryStream(ciphertextTargetDir)) {
-					if (ds.iterator().hasNext()) {
-						throw new DirectoryNotEmptyException(cleartextTarget.toString());
-					}
-				}
-			} else {
-				throw new FileAlreadyExistsException(cleartextTarget.toString());
-			}
-			if (ArrayUtils.contains(options, StandardCopyOption.COPY_ATTRIBUTES)) {
-				Path ciphertextSourceDir = cryptoPathMapper.getCiphertextDirPath(cleartextSource);
-				Path ciphertextTargetDir = cryptoPathMapper.getCiphertextDirPath(cleartextTarget);
-				copyAttributes(ciphertextSourceDir, ciphertextTargetDir);
-			}
-		} else {
-			throw new NoSuchFileException(cleartextSource.toString());
-		}
-	}
-
-	private void copyAttributes(Path src, Path dst) throws IOException {
-		Set<Class<? extends FileAttributeView>> supportedAttributeViewTypes = fileStore.supportedFileAttributeViewTypes();
-		if (supportedAttributeViewTypes.contains(BasicFileAttributeView.class)) {
-			BasicFileAttributes srcAttrs = Files.readAttributes(src, BasicFileAttributes.class);
-			BasicFileAttributeView dstAttrView = Files.getFileAttributeView(dst, BasicFileAttributeView.class);
-			dstAttrView.setTimes(srcAttrs.lastModifiedTime(), srcAttrs.lastAccessTime(), srcAttrs.creationTime());
-		}
-		if (supportedAttributeViewTypes.contains(FileOwnerAttributeView.class)) {
-			FileOwnerAttributeView srcAttrView = Files.getFileAttributeView(src, FileOwnerAttributeView.class);
-			FileOwnerAttributeView dstAttrView = Files.getFileAttributeView(dst, FileOwnerAttributeView.class);
-			dstAttrView.setOwner(srcAttrView.getOwner());
-		}
-		if (supportedAttributeViewTypes.contains(PosixFileAttributeView.class)) {
-			PosixFileAttributes srcAttrs = Files.readAttributes(src, PosixFileAttributes.class);
-			PosixFileAttributeView dstAttrView = Files.getFileAttributeView(dst, PosixFileAttributeView.class);
-			dstAttrView.setGroup(srcAttrs.group());
-			dstAttrView.setPermissions(srcAttrs.permissions());
-		}
-		if (supportedAttributeViewTypes.contains(DosFileAttributeView.class)) {
-			DosFileAttributes srcAttrs = Files.readAttributes(src, DosFileAttributes.class);
-			DosFileAttributeView dstAttrView = Files.getFileAttributeView(dst, DosFileAttributeView.class);
-			dstAttrView.setArchive(srcAttrs.isArchive());
-			dstAttrView.setHidden(srcAttrs.isHidden());
-			dstAttrView.setReadOnly(srcAttrs.isReadOnly());
-			dstAttrView.setSystem(srcAttrs.isSystem());
-		}
-	}
-
-	void move(CryptoPath cleartextSource, CryptoPath cleartextTarget, CopyOption... options) throws IOException {
-		readonlyFlag.assertWritable();
-		if (cleartextSource.equals(cleartextTarget)) {
-			return;
-		}
-		Path ciphertextSourceFile = cryptoPathMapper.getCiphertextFilePath(cleartextSource, CiphertextFileType.FILE);
-		Path ciphertextSourceDirFile = cryptoPathMapper.getCiphertextFilePath(cleartextSource, CiphertextFileType.DIRECTORY);
-		if (Files.exists(ciphertextSourceFile)) {
-			// FILE:
-			Path ciphertextTargetFile = cryptoPathMapper.getCiphertextFilePath(cleartextTarget, CiphertextFileType.FILE);
-			Files.move(ciphertextSourceFile, ciphertextTargetFile, options);
-		} else if (Files.exists(ciphertextSourceDirFile)) {
-			// DIRECTORY:
-			Path ciphertextTargetDirFile = cryptoPathMapper.getCiphertextFilePath(cleartextTarget, CiphertextFileType.DIRECTORY);
-			if (!ArrayUtils.contains(options, StandardCopyOption.REPLACE_EXISTING)) {
-				// try to move, don't replace:
-				Files.move(ciphertextSourceDirFile, ciphertextTargetDirFile, options);
-			} else if (ArrayUtils.contains(options, StandardCopyOption.ATOMIC_MOVE)) {
-				// replace atomically (impossible):
-				assert ArrayUtils.contains(options, StandardCopyOption.REPLACE_EXISTING);
-				throw new AtomicMoveNotSupportedException(cleartextSource.toString(), cleartextTarget.toString(), "Replacing directories during move requires non-atomic status checks.");
-			} else {
-				// move and replace (if dir is empty):
-				assert ArrayUtils.contains(options, StandardCopyOption.REPLACE_EXISTING);
-				assert !ArrayUtils.contains(options, StandardCopyOption.ATOMIC_MOVE);
-				if (Files.exists(ciphertextTargetDirFile)) {
-					Path ciphertextTargetDir = cryptoPathMapper.getCiphertextDirPath(cleartextTarget);
-					try (DirectoryStream<Path> ds = Files.newDirectoryStream(ciphertextTargetDir)) {
-						if (ds.iterator().hasNext()) {
-							throw new DirectoryNotEmptyException(cleartextTarget.toString());
-						}
-					}
-					Files.delete(ciphertextTargetDir);
-				}
-				Files.move(ciphertextSourceDirFile, ciphertextTargetDirFile, options);
-			}
-			dirIdProvider.move(ciphertextSourceDirFile, ciphertextTargetDirFile);
-		} else {
-			throw new NoSuchFileException(cleartextSource.toString());
-		}
-	}
-
-	CryptoFileStore getFileStore() {
-		return fileStore;
-	}
-
-	/* internal methods */
-
-	CryptoPath getRootPath() {
-		return rootPath;
-	}
-
-	CryptoPath getEmptyPath() {
-		return emptyPath;
-	}
-
-	void assertOpen() {
-		if (!open) {
-			throw new ClosedFileSystemException();
-		}
-	}
-
-	@Override
-	public String toString() {
-		return format("%sCryptoFileSystem(%s)", open ? "" : "closed ", pathToVault);
-	}
-
-}
+/*******************************************************************************
+ * Copyright (c) 2016 Sebastian Stenzel and others.
+ * All rights reserved. This program and the accompanying materials
+ * are made available under the terms of the accompanying LICENSE.txt.
+ *
+ * Contributors:
+ *     Sebastian Stenzel - initial API and implementation
+ *******************************************************************************/
+package org.cryptomator.cryptofs;
+
+import static java.lang.String.format;
+import static java.nio.charset.StandardCharsets.UTF_8;
+import static org.cryptomator.cryptofs.Constants.SEPARATOR;
+
+import java.io.IOException;
+import java.io.UncheckedIOException;
+import java.nio.ByteBuffer;
+import java.nio.channels.FileChannel;
+import java.nio.file.AccessDeniedException;
+import java.nio.file.AccessMode;
+import java.nio.file.AtomicMoveNotSupportedException;
+import java.nio.file.ClosedFileSystemException;
+import java.nio.file.CopyOption;
+import java.nio.file.DirectoryNotEmptyException;
+import java.nio.file.DirectoryStream;
+import java.nio.file.DirectoryStream.Filter;
+import java.nio.file.FileAlreadyExistsException;
+import java.nio.file.FileStore;
+import java.nio.file.Files;
+import java.nio.file.LinkOption;
+import java.nio.file.NoSuchFileException;
+import java.nio.file.OpenOption;
+import java.nio.file.Path;
+import java.nio.file.PathMatcher;
+import java.nio.file.StandardCopyOption;
+import java.nio.file.StandardOpenOption;
+import java.nio.file.WatchService;
+import java.nio.file.attribute.BasicFileAttributeView;
+import java.nio.file.attribute.BasicFileAttributes;
+import java.nio.file.attribute.DosFileAttributeView;
+import java.nio.file.attribute.DosFileAttributes;
+import java.nio.file.attribute.FileAttribute;
+import java.nio.file.attribute.FileAttributeView;
+import java.nio.file.attribute.FileOwnerAttributeView;
+import java.nio.file.attribute.PosixFileAttributeView;
+import java.nio.file.attribute.PosixFileAttributes;
+import java.nio.file.attribute.PosixFilePermission;
+import java.nio.file.attribute.UserPrincipalLookupService;
+import java.nio.file.spi.FileSystemProvider;
+import java.util.Arrays;
+import java.util.Collections;
+import java.util.EnumSet;
+import java.util.Map;
+import java.util.Set;
+
+import javax.inject.Inject;
+
+import org.cryptomator.cryptofs.CryptoPathMapper.CiphertextFileType;
+import org.cryptomator.cryptofs.CryptoPathMapper.Directory;
+import org.cryptomator.cryptolib.api.Cryptor;
+import org.slf4j.Logger;
+import org.slf4j.LoggerFactory;
+
+@PerFileSystem
+class CryptoFileSystemImpl extends CryptoFileSystem {
+
+	private static final Logger LOG = LoggerFactory.getLogger(CryptoFileSystemImpl.class);
+
+	private final CryptoPath rootPath;
+	private final CryptoPath emptyPath;
+
+	private final CryptoFileSystemProvider provider;
+	private final CryptoFileSystems cryptoFileSystems;
+	private final Path pathToVault;
+	private final Cryptor cryptor;
+	private final CryptoPathMapper cryptoPathMapper;
+	private final DirectoryIdProvider dirIdProvider;
+	private final CryptoFileAttributeProvider fileAttributeProvider;
+	private final CryptoFileAttributeByNameProvider fileAttributeByNameProvider;
+	private final CryptoFileAttributeViewProvider fileAttributeViewProvider;
+	private final DirectoryStreamFactory directoryStreamFactory;
+	private final OpenCryptoFiles openCryptoFiles;
+	private final CryptoFileStore fileStore;
+	private final PathMatcherFactory pathMatcherFactory;
+	private final CryptoPathFactory cryptoPathFactory;
+	private final CryptoFileSystemStats stats;
+	private final FinallyUtil finallyUtil;
+	private final CiphertextDirectoryDeleter ciphertextDirDeleter;
+	private final ReadonlyFlag readonlyFlag;
+
+	private volatile boolean open = true;
+
+	@Inject
+	public CryptoFileSystemImpl(@PathToVault Path pathToVault, CryptoFileSystemProperties properties, Cryptor cryptor, CryptoFileSystemProvider provider, CryptoFileSystems cryptoFileSystems, CryptoFileStore fileStore,
+			OpenCryptoFiles openCryptoFiles, CryptoPathMapper cryptoPathMapper, DirectoryIdProvider dirIdProvider, CryptoFileAttributeProvider fileAttributeProvider,
+			CryptoFileAttributeViewProvider fileAttributeViewProvider, PathMatcherFactory pathMatcherFactory, CryptoPathFactory cryptoPathFactory, CryptoFileSystemStats stats,
+			RootDirectoryInitializer rootDirectoryInitializer, CryptoFileAttributeByNameProvider fileAttributeByNameProvider, DirectoryStreamFactory directoryStreamFactory, FinallyUtil finallyUtil,
+			CiphertextDirectoryDeleter ciphertextDirDeleter, ReadonlyFlag readonlyFlag) {
+		this.cryptor = cryptor;
+		this.provider = provider;
+		this.cryptoFileSystems = cryptoFileSystems;
+		this.pathToVault = pathToVault;
+		this.cryptoPathMapper = cryptoPathMapper;
+		this.dirIdProvider = dirIdProvider;
+		this.fileAttributeProvider = fileAttributeProvider;
+		this.fileAttributeByNameProvider = fileAttributeByNameProvider;
+		this.fileAttributeViewProvider = fileAttributeViewProvider;
+		this.openCryptoFiles = openCryptoFiles;
+		this.fileStore = fileStore;
+		this.pathMatcherFactory = pathMatcherFactory;
+		this.cryptoPathFactory = cryptoPathFactory;
+		this.stats = stats;
+		this.directoryStreamFactory = directoryStreamFactory;
+		this.ciphertextDirDeleter = ciphertextDirDeleter;
+		this.readonlyFlag = readonlyFlag;
+		this.rootPath = cryptoPathFactory.rootFor(this);
+		this.emptyPath = cryptoPathFactory.emptyFor(this);
+		this.finallyUtil = finallyUtil;
+
+		rootDirectoryInitializer.initialize(rootPath);
+	}
+
+	@Override
+	public Path getPathToVault() {
+		return pathToVault;
+	}
+
+	@Override
+	public CryptoFileSystemStats getStats() {
+		return stats;
+	}
+
+	/* java.nio.file.FileSystem API */
+
+	@Override
+	public FileSystemProvider provider() {
+		assertOpen();
+		return provider;
+	}
+
+	@Override
+	public boolean isReadOnly() {
+		assertOpen();
+		return readonlyFlag.isSet();
+	}
+
+	@Override
+	public String getSeparator() {
+		assertOpen();
+		return SEPARATOR;
+	}
+
+	@Override
+	public Iterable<Path> getRootDirectories() {
+		assertOpen();
+		return Collections.singleton(getRootPath());
+	}
+
+	@Override
+	public Iterable<FileStore> getFileStores() {
+		assertOpen();
+		return Collections.singleton(fileStore);
+	}
+
+	@SuppressWarnings("unchecked")
+	@Override
+	public void close() throws IOException {
+		// TODO close watch services when implemented
+		if (open) {
+			open = false;
+			finallyUtil.guaranteeInvocationOf( //
+					() -> cryptoFileSystems.remove(this), //
+					() -> openCryptoFiles.close(), //
+					() -> directoryStreamFactory.close(), //
+					() -> cryptor.destroy());
+		}
+	}
+
+	@Override
+	public boolean isOpen() {
+		return open;
+	}
+
+	@Override
+	public Set<String> supportedFileAttributeViews() {
+		assertOpen();
+		return fileStore.supportedFileAttributeViewNames();
+	}
+
+	@Override
+	public CryptoPath getPath(String first, String... more) {
+		assertOpen();
+		return cryptoPathFactory.getPath(this, first, more);
+	}
+
+	@Override
+	public PathMatcher getPathMatcher(String syntaxAndPattern) {
+		assertOpen();
+		return pathMatcherFactory.pathMatcherFrom(syntaxAndPattern);
+	}
+
+	@Override
+	public UserPrincipalLookupService getUserPrincipalLookupService() {
+		assertOpen();
+		throw new UnsupportedOperationException();
+	}
+
+	@Override
+	public WatchService newWatchService() throws IOException {
+		assertOpen();
+		throw new UnsupportedOperationException();
+	}
+
+	/* methods delegated to by CryptoFileSystemProvider */
+
+	void setAttribute(CryptoPath cleartextPath, String attribute, Object value, LinkOption... options) throws IOException {
+		readonlyFlag.assertWritable();
+		Path ciphertextDirPath = cryptoPathMapper.getCiphertextDirPath(cleartextPath);
+		if (Files.notExists(ciphertextDirPath) && cleartextPath.getNameCount() > 0) {
+			Path ciphertextFilePath = cryptoPathMapper.getCiphertextFilePath(cleartextPath, CiphertextFileType.FILE);
+			fileAttributeByNameProvider.setAttribute(ciphertextFilePath, attribute, value);
+		} else {
+			fileAttributeByNameProvider.setAttribute(ciphertextDirPath, attribute, value);
+		}
+	}
+
+	Map<String, Object> readAttributes(CryptoPath cleartextPath, String attributes, LinkOption... options) throws IOException {
+		Path ciphertextDirPath = cryptoPathMapper.getCiphertextDirPath(cleartextPath);
+		if (Files.notExists(ciphertextDirPath) && cleartextPath.getNameCount() > 0) {
+			Path ciphertextFilePath = cryptoPathMapper.getCiphertextFilePath(cleartextPath, CiphertextFileType.FILE);
+			return fileAttributeByNameProvider.readAttributes(ciphertextFilePath, attributes);
+		} else {
+			return fileAttributeByNameProvider.readAttributes(ciphertextDirPath, attributes);
+		}
+	}
+
+	<A extends BasicFileAttributes> A readAttributes(CryptoPath cleartextPath, Class<A> type, LinkOption... options) throws IOException {
+		Path ciphertextDirPath = cryptoPathMapper.getCiphertextDirPath(cleartextPath);
+		if (Files.notExists(ciphertextDirPath) && cleartextPath.getNameCount() > 0) {
+			Path ciphertextFilePath = cryptoPathMapper.getCiphertextFilePath(cleartextPath, CiphertextFileType.FILE);
+			return fileAttributeProvider.readAttributes(ciphertextFilePath, type);
+		} else {
+			return fileAttributeProvider.readAttributes(ciphertextDirPath, type);
+		}
+	}
+
+	/**
+	 * @param cleartextPath the path to the file
+	 * @param type the Class object corresponding to the file attribute view
+	 * @param options future use
+	 * @return a file attribute view of the specified type, or <code>null</code> if the attribute view type is not available
+	 * @see CryptoFileAttributeViewProvider#getAttributeView(Path, Class)
+	 */
+	<V extends FileAttributeView> V getFileAttributeView(CryptoPath cleartextPath, Class<V> type, LinkOption... options) {
+		try {
+			Path ciphertextDirPath = cryptoPathMapper.getCiphertextDirPath(cleartextPath);
+			if (Files.notExists(ciphertextDirPath) && cleartextPath.getNameCount() > 0) {
+				Path ciphertextFilePath = cryptoPathMapper.getCiphertextFilePath(cleartextPath, CiphertextFileType.FILE);
+				return fileAttributeViewProvider.getAttributeView(ciphertextFilePath, type);
+			} else {
+				return fileAttributeViewProvider.getAttributeView(ciphertextDirPath, type);
+			}
+		} catch (IOException e) {
+			throw new UncheckedIOException(e);
+		}
+	}
+
+	void checkAccess(CryptoPath cleartextPath, AccessMode... modes) throws IOException {
+		if (fileStore.supportsFileAttributeView(PosixFileAttributeView.class)) {
+			Set<PosixFilePermission> permissions = readAttributes(cleartextPath, PosixFileAttributes.class).permissions();
+			boolean accessDenied = Arrays.stream(modes).anyMatch(accessMode -> !hasAccess(permissions, accessMode));
+			if (accessDenied) {
+				throw new AccessDeniedException(cleartextPath.toString());
+			}
+		} else if (fileStore.supportsFileAttributeView(DosFileAttributeView.class)) {
+			DosFileAttributes attrs = readAttributes(cleartextPath, DosFileAttributes.class);
+			if (ArrayUtils.contains(modes, AccessMode.WRITE) && attrs.isReadOnly()) {
+				throw new AccessDeniedException(cleartextPath.toString(), null, "read only file");
+			}
+		} else {
+			// read attributes to check for file existence / throws IOException if file does not exist
+			readAttributes(cleartextPath, BasicFileAttributes.class);
+		}
+	}
+
+	private boolean hasAccess(Set<PosixFilePermission> permissions, AccessMode accessMode) {
+		switch (accessMode) {
+		case READ:
+			return permissions.contains(PosixFilePermission.OWNER_READ);
+		case WRITE:
+			return permissions.contains(PosixFilePermission.OWNER_WRITE);
+		case EXECUTE:
+			return permissions.contains(PosixFilePermission.OWNER_EXECUTE);
+		default:
+			throw new UnsupportedOperationException("AccessMode " + accessMode + " not supported.");
+		}
+	}
+
+	boolean isHidden(CryptoPath cleartextPath) throws IOException {
+		DosFileAttributeView view = this.getFileAttributeView(cleartextPath, DosFileAttributeView.class);
+		if (view != null) {
+			return view.readAttributes().isHidden();
+		} else {
+			return false;
+		}
+	}
+
+	void createDirectory(CryptoPath cleartextDir, FileAttribute<?>... attrs) throws IOException {
+		readonlyFlag.assertWritable();
+		CryptoPath cleartextParentDir = cleartextDir.getParent();
+		if (cleartextParentDir == null) {
+			return;
+		}
+		Path ciphertextParentDir = cryptoPathMapper.getCiphertextDirPath(cleartextParentDir);
+		if (!Files.exists(ciphertextParentDir)) {
+			throw new NoSuchFileException(cleartextParentDir.toString());
+		}
+		Path ciphertextFile = cryptoPathMapper.getCiphertextFilePath(cleartextDir, CiphertextFileType.FILE);
+		if (Files.exists(ciphertextFile)) {
+			throw new FileAlreadyExistsException(cleartextDir.toString());
+		}
+		Path ciphertextDirFile = cryptoPathMapper.getCiphertextFilePath(cleartextDir, CiphertextFileType.DIRECTORY);
+		Directory ciphertextDir = cryptoPathMapper.getCiphertextDir(cleartextDir);
+		// atomically check for FileAlreadyExists and create otherwise:
+		try (FileChannel channel = FileChannel.open(ciphertextDirFile, EnumSet.of(StandardOpenOption.CREATE_NEW, StandardOpenOption.WRITE), attrs)) {
+			channel.write(ByteBuffer.wrap(ciphertextDir.dirId.getBytes(UTF_8)));
+		}
+		// create dir if and only if the dirFile has been created right now (not if it has been created before):
+		try {
+			Files.createDirectories(ciphertextDir.path);
+		} catch (IOException e) {
+			// make sure there is no orphan dir file:
+			Files.delete(ciphertextDirFile);
+			dirIdProvider.delete(ciphertextDirFile);
+			throw e;
+		}
+	}
+
+	DirectoryStream<Path> newDirectoryStream(CryptoPath cleartextDir, Filter<? super Path> filter) throws IOException {
+		return directoryStreamFactory.newDirectoryStream(cleartextDir, filter);
+	}
+
+	FileChannel newFileChannel(CryptoPath cleartextPath, Set<? extends OpenOption> optionsSet, FileAttribute<?>... attrs) throws IOException {
+		EffectiveOpenOptions options = EffectiveOpenOptions.from(optionsSet, readonlyFlag);
+		Path ciphertextPath = cryptoPathMapper.getCiphertextFilePath(cleartextPath, CiphertextFileType.FILE);
+		return openCryptoFiles.getOrCreate(ciphertextPath, options).newFileChannel(options);
+	}
+
+	void delete(CryptoPath cleartextPath) throws IOException {
+		readonlyFlag.assertWritable();
+		Path ciphertextFile = cryptoPathMapper.getCiphertextFilePath(cleartextPath, CiphertextFileType.FILE);
+		// try to delete ciphertext file:
+		if (!Files.deleteIfExists(ciphertextFile)) {
+			// filePath doesn't exist, maybe it's an directory:
+			Path ciphertextDir = cryptoPathMapper.getCiphertextDirPath(cleartextPath);
+			Path ciphertextDirFile = cryptoPathMapper.getCiphertextFilePath(cleartextPath, CiphertextFileType.DIRECTORY);
+			try {
+				ciphertextDirDeleter.deleteCiphertextDirIncludingNonCiphertextFiles(ciphertextDir, cleartextPath);
+				if (!Files.deleteIfExists(ciphertextDirFile)) {
+					// should not happen. Nevertheless this is a valid state, so who no big deal...
+					LOG.warn("Successfully deleted dir {}, but didn't find corresponding dir file {}", ciphertextDir, ciphertextDirFile);
+				}
+				dirIdProvider.delete(ciphertextDirFile);
+			} catch (NoSuchFileException e) {
+				// translate ciphertext path to cleartext path
+				throw new NoSuchFileException(cleartextPath.toString());
+			} catch (DirectoryNotEmptyException e) {
+				// translate ciphertext path to cleartext path
+				throw new DirectoryNotEmptyException(cleartextPath.toString());
+			}
+		}
+	}
+
+	void copy(CryptoPath cleartextSource, CryptoPath cleartextTarget, CopyOption... options) throws IOException {
+		readonlyFlag.assertWritable();
+		if (cleartextSource.equals(cleartextTarget)) {
+			return;
+		}
+		Path ciphertextSourceFile = cryptoPathMapper.getCiphertextFilePath(cleartextSource, CiphertextFileType.FILE);
+		Path ciphertextSourceDirFile = cryptoPathMapper.getCiphertextFilePath(cleartextSource, CiphertextFileType.DIRECTORY);
+		if (Files.exists(ciphertextSourceFile)) {
+			// FILE:
+			Path ciphertextTargetFile = cryptoPathMapper.getCiphertextFilePath(cleartextTarget, CiphertextFileType.FILE);
+			Files.copy(ciphertextSourceFile, ciphertextTargetFile, options);
+		} else if (Files.exists(ciphertextSourceDirFile)) {
+			// DIRECTORY (non-recursive as per contract):
+			Path ciphertextTargetDirFile = cryptoPathMapper.getCiphertextFilePath(cleartextTarget, CiphertextFileType.DIRECTORY);
+			if (!Files.exists(ciphertextTargetDirFile)) {
+				// create new:
+				createDirectory(cleartextTarget);
+			} else if (ArrayUtils.contains(options, StandardCopyOption.REPLACE_EXISTING)) {
+				// keep existing (if empty):
+				Path ciphertextTargetDir = cryptoPathMapper.getCiphertextDirPath(cleartextTarget);
+				try (DirectoryStream<Path> ds = Files.newDirectoryStream(ciphertextTargetDir)) {
+					if (ds.iterator().hasNext()) {
+						throw new DirectoryNotEmptyException(cleartextTarget.toString());
+					}
+				}
+			} else {
+				throw new FileAlreadyExistsException(cleartextTarget.toString());
+			}
+			if (ArrayUtils.contains(options, StandardCopyOption.COPY_ATTRIBUTES)) {
+				Path ciphertextSourceDir = cryptoPathMapper.getCiphertextDirPath(cleartextSource);
+				Path ciphertextTargetDir = cryptoPathMapper.getCiphertextDirPath(cleartextTarget);
+				copyAttributes(ciphertextSourceDir, ciphertextTargetDir);
+			}
+		} else {
+			throw new NoSuchFileException(cleartextSource.toString());
+		}
+	}
+
+	private void copyAttributes(Path src, Path dst) throws IOException {
+		Set<Class<? extends FileAttributeView>> supportedAttributeViewTypes = fileStore.supportedFileAttributeViewTypes();
+		if (supportedAttributeViewTypes.contains(BasicFileAttributeView.class)) {
+			BasicFileAttributes srcAttrs = Files.readAttributes(src, BasicFileAttributes.class);
+			BasicFileAttributeView dstAttrView = Files.getFileAttributeView(dst, BasicFileAttributeView.class);
+			dstAttrView.setTimes(srcAttrs.lastModifiedTime(), srcAttrs.lastAccessTime(), srcAttrs.creationTime());
+		}
+		if (supportedAttributeViewTypes.contains(FileOwnerAttributeView.class)) {
+			FileOwnerAttributeView srcAttrView = Files.getFileAttributeView(src, FileOwnerAttributeView.class);
+			FileOwnerAttributeView dstAttrView = Files.getFileAttributeView(dst, FileOwnerAttributeView.class);
+			dstAttrView.setOwner(srcAttrView.getOwner());
+		}
+		if (supportedAttributeViewTypes.contains(PosixFileAttributeView.class)) {
+			PosixFileAttributes srcAttrs = Files.readAttributes(src, PosixFileAttributes.class);
+			PosixFileAttributeView dstAttrView = Files.getFileAttributeView(dst, PosixFileAttributeView.class);
+			dstAttrView.setGroup(srcAttrs.group());
+			dstAttrView.setPermissions(srcAttrs.permissions());
+		}
+		if (supportedAttributeViewTypes.contains(DosFileAttributeView.class)) {
+			DosFileAttributes srcAttrs = Files.readAttributes(src, DosFileAttributes.class);
+			DosFileAttributeView dstAttrView = Files.getFileAttributeView(dst, DosFileAttributeView.class);
+			dstAttrView.setArchive(srcAttrs.isArchive());
+			dstAttrView.setHidden(srcAttrs.isHidden());
+			dstAttrView.setReadOnly(srcAttrs.isReadOnly());
+			dstAttrView.setSystem(srcAttrs.isSystem());
+		}
+	}
+
+	void move(CryptoPath cleartextSource, CryptoPath cleartextTarget, CopyOption... options) throws IOException {
+		readonlyFlag.assertWritable();
+		if (cleartextSource.equals(cleartextTarget)) {
+			return;
+		}
+		Path ciphertextSourceFile = cryptoPathMapper.getCiphertextFilePath(cleartextSource, CiphertextFileType.FILE);
+		Path ciphertextSourceDirFile = cryptoPathMapper.getCiphertextFilePath(cleartextSource, CiphertextFileType.DIRECTORY);
+		if (Files.exists(ciphertextSourceFile)) {
+			// FILE:
+			Path ciphertextTargetFile = cryptoPathMapper.getCiphertextFilePath(cleartextTarget, CiphertextFileType.FILE);
+			Files.move(ciphertextSourceFile, ciphertextTargetFile, options);
+		} else if (Files.exists(ciphertextSourceDirFile)) {
+			// DIRECTORY:
+			Path ciphertextTargetDirFile = cryptoPathMapper.getCiphertextFilePath(cleartextTarget, CiphertextFileType.DIRECTORY);
+			if (!ArrayUtils.contains(options, StandardCopyOption.REPLACE_EXISTING)) {
+				// try to move, don't replace:
+				Files.move(ciphertextSourceDirFile, ciphertextTargetDirFile, options);
+			} else if (ArrayUtils.contains(options, StandardCopyOption.ATOMIC_MOVE)) {
+				// replace atomically (impossible):
+				assert ArrayUtils.contains(options, StandardCopyOption.REPLACE_EXISTING);
+				throw new AtomicMoveNotSupportedException(cleartextSource.toString(), cleartextTarget.toString(), "Replacing directories during move requires non-atomic status checks.");
+			} else {
+				// move and replace (if dir is empty):
+				assert ArrayUtils.contains(options, StandardCopyOption.REPLACE_EXISTING);
+				assert !ArrayUtils.contains(options, StandardCopyOption.ATOMIC_MOVE);
+				if (Files.exists(ciphertextTargetDirFile)) {
+					Path ciphertextTargetDir = cryptoPathMapper.getCiphertextDirPath(cleartextTarget);
+					try (DirectoryStream<Path> ds = Files.newDirectoryStream(ciphertextTargetDir)) {
+						if (ds.iterator().hasNext()) {
+							throw new DirectoryNotEmptyException(cleartextTarget.toString());
+						}
+					}
+					Files.delete(ciphertextTargetDir);
+				}
+				Files.move(ciphertextSourceDirFile, ciphertextTargetDirFile, options);
+			}
+			dirIdProvider.move(ciphertextSourceDirFile, ciphertextTargetDirFile);
+		} else {
+			throw new NoSuchFileException(cleartextSource.toString());
+		}
+	}
+
+	CryptoFileStore getFileStore() {
+		return fileStore;
+	}
+
+	/* internal methods */
+
+	CryptoPath getRootPath() {
+		return rootPath;
+	}
+
+	CryptoPath getEmptyPath() {
+		return emptyPath;
+	}
+
+	void assertOpen() {
+		if (!open) {
+			throw new ClosedFileSystemException();
+		}
+	}
+
+	@Override
+	public String toString() {
+		return format("%sCryptoFileSystem(%s)", open ? "" : "closed ", pathToVault);
+	}
+
+}
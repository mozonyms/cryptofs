/*******************************************************************************
 * Copyright (c) 2016 Sebastian Stenzel and others.
 * All rights reserved. This program and the accompanying materials
 * are made available under the terms of the accompanying LICENSE.txt.
 *
 * Contributors:
 *     Sebastian Stenzel - initial API and implementation
 *******************************************************************************/
package org.cryptomator.cryptofs;

import static java.nio.file.Files.readAllBytes;
import static java.nio.file.StandardCopyOption.REPLACE_EXISTING;
import static org.cryptomator.cryptofs.CryptoFileSystemProperties.cryptoFileSystemProperties;
import static org.hamcrest.Matchers.is;
import static org.junit.Assert.assertThat;

import java.io.IOException;
import java.net.URI;
import java.nio.channels.FileChannel;
import java.nio.charset.StandardCharsets;
import java.nio.file.FileSystem;
import java.nio.file.FileSystems;
import java.nio.file.Files;
import java.nio.file.Path;
import java.nio.file.StandardOpenOption;
import java.util.EnumSet;

import org.cryptomator.cryptolib.api.InvalidPassphraseException;
import org.hamcrest.Matchers;
import org.junit.After;
import org.junit.Assert;
import org.junit.Assume;
import org.junit.Before;
import org.junit.Rule;
import org.junit.Test;
import org.junit.rules.ExpectedException;

import com.google.common.io.MoreFiles;
import com.google.common.io.RecursiveDeleteOption;
import com.google.common.jimfs.Configuration;
import com.google.common.jimfs.Jimfs;

public class CryptoFileSystemProviderIntegrationTest {

	@Rule
	public ExpectedException thrown = ExpectedException.none();

	private FileSystem tmpFs;
	private Path pathToVault;
	private Path masterkeyFile;

	@Before
	public void setup() throws IOException {
		tmpFs = Jimfs.newFileSystem(Configuration.unix());
		pathToVault = tmpFs.getPath("/vaultDir");
		masterkeyFile = pathToVault.resolve("masterkey.cryptomator");
		Files.createDirectory(pathToVault);
	}

	@After
	public void teardown() throws IOException {
		tmpFs.close();
	}

	@Test
	public void testGetFsViaNioApi() throws IOException {
		URI fsUri = CryptoFileSystemUri.create(pathToVault);
		FileSystem fs = FileSystems.newFileSystem(fsUri, cryptoFileSystemProperties().withPassphrase("asd").build());
		Assert.assertTrue(fs instanceof CryptoFileSystemImpl);
		Assert.assertTrue(Files.exists(masterkeyFile));
		FileSystem fs2 = FileSystems.getFileSystem(fsUri);
		Assert.assertSame(fs, fs2);
	}

	@Test
	public void testInitAndOpenFsWithPepper() throws IOException {
		Path dataDir = pathToVault.resolve("d");
		byte[] pepper = "pepper".getBytes(StandardCharsets.US_ASCII);

		// Initialize vault:
		CryptoFileSystemProvider.initialize(pathToVault, "masterkey.cryptomator", pepper, "asd");
		Assert.assertTrue(Files.isDirectory(dataDir));
		Assert.assertTrue(Files.isRegularFile(masterkeyFile));

		// Attempt 1: Correct pepper:
		CryptoFileSystemProperties properties = cryptoFileSystemProperties() //
				.withFlags() //
				.withMasterkeyFilename("masterkey.cryptomator") //
				.withPassphrase("asd") //
				.withPepper(pepper) //
				.build();
		try (CryptoFileSystem cryptoFs = CryptoFileSystemProvider.newFileSystem(pathToVault, properties)) {
			Assert.assertNotNull(cryptoFs);
		}

		// Attempt 2: Invalid pepper resulting in InvalidPassphraseException:
		CryptoFileSystemProperties wrongProperties = cryptoFileSystemProperties() //
				.withFlags() //
				.withMasterkeyFilename("masterkey.cryptomator") //
				.withPassphrase("asd") //
				.build();
		thrown.expect(InvalidPassphraseException.class);
		CryptoFileSystemProvider.newFileSystem(pathToVault, wrongProperties);
	}

	@Test
	public void testChangePassphraseWithUnsupportedVersion() throws IOException {
		Files.write(masterkeyFile, "{\"version\": 0}".getBytes(StandardCharsets.US_ASCII));
		thrown.expect(FileSystemNeedsMigrationException.class);
		CryptoFileSystemProvider.changePassphrase(pathToVault, "masterkey.cryptomator", "foo", "bar");
	}

	@Test
	public void testChangePassphrase() throws IOException {
		CryptoFileSystemProvider.initialize(pathToVault, "masterkey.cryptomator", "foo");
		CryptoFileSystemProvider.changePassphrase(pathToVault, "masterkey.cryptomator", "foo", "bar");
		try (FileSystem fs = CryptoFileSystemProvider.newFileSystem(pathToVault, CryptoFileSystemProperties.withPassphrase("bar").build())) {
			Assert.assertNotNull(fs);
		}
	}

	@Test
	public void testOpenAndCloseFileChannel() throws IOException {
		FileSystem fs = CryptoFileSystemProvider.newFileSystem(pathToVault, cryptoFileSystemProperties().withPassphrase("asd").build());
		try (FileChannel ch = FileChannel.open(fs.getPath("/foo"), EnumSet.of(StandardOpenOption.WRITE, StandardOpenOption.CREATE_NEW))) {
			Assert.assertTrue(ch instanceof CryptoFileChannel);
		}
	}

	@Test
	public void testLongFileNames() throws IOException {
		FileSystem fs = CryptoFileSystemProvider.newFileSystem(pathToVault, cryptoFileSystemProperties().withPassphrase("asd").build());
		Path longNamePath = fs.getPath("/Internet Telefon Energie Wasser Webseitengeraffel Bus Bahn Mietwagen");
		Files.createDirectory(longNamePath);
		Assert.assertTrue(Files.isDirectory(longNamePath));
		Assert.assertThat(MoreFiles.listFiles(fs.getPath("/")), Matchers.contains(longNamePath));
	}

	@Test
	public void testCopyFileFromOneCryptoFileSystemToAnother() throws IOException {
		byte[] data = new byte[] {1, 2, 3, 4, 5, 6, 7};

		Path fs1Location = pathToVault.resolve("foo");
		Path fs2Location = pathToVault.resolve("bar");
		Files.createDirectories(fs1Location);
		Files.createDirectories(fs2Location);
		FileSystem fs1 = CryptoFileSystemProvider.newFileSystem(fs1Location, cryptoFileSystemProperties().withPassphrase("asd").build());
		FileSystem fs2 = CryptoFileSystemProvider.newFileSystem(fs2Location, cryptoFileSystemProperties().withPassphrase("qwe").build());
		Path file1 = fs1.getPath("/foo/bar");
		Path file2 = fs2.getPath("/bar/baz");
		Files.createDirectories(file1.getParent());
		Files.createDirectories(file2.getParent());
		Files.write(file1, data);

		Files.copy(file1, file2);

		assertThat(readAllBytes(file1), is(data));
		assertThat(readAllBytes(file2), is(data));
	}

	@Test
	public void testCopyFileByRelacingExistingFromOneCryptoFileSystemToAnother() throws IOException {
		byte[] data = new byte[] {1, 2, 3, 4, 5, 6, 7};
		byte[] data2 = new byte[] {10, 11, 12};

		Path fs1Location = pathToVault.resolve("foo");
		Path fs2Location = pathToVault.resolve("bar");
		Files.createDirectories(fs1Location);
		Files.createDirectories(fs2Location);
		FileSystem fs1 = CryptoFileSystemProvider.newFileSystem(fs1Location, cryptoFileSystemProperties().withPassphrase("asd").build());
		FileSystem fs2 = CryptoFileSystemProvider.newFileSystem(fs2Location, cryptoFileSystemProperties().withPassphrase("qwe").build());
		Path file1 = fs1.getPath("/foo/bar");
		Path file2 = fs2.getPath("/bar/baz");
		Files.createDirectories(file1.getParent());
		Files.createDirectories(file2.getParent());
		Files.write(file1, data);
		Files.write(file2, data2);

		Files.copy(file1, file2, REPLACE_EXISTING);

		assertThat(readAllBytes(file1), is(data));
		assertThat(readAllBytes(file2), is(data));
	}

	@Test
	public void testMoveFileFromOneCryptoFileSystemToAnother() throws IOException {
		byte[] data = new byte[] {1, 2, 3, 4, 5, 6, 7};

		Path fs1Location = pathToVault.resolve("foo");
		Path fs2Location = pathToVault.resolve("bar");
		Files.createDirectories(fs1Location);
		Files.createDirectories(fs2Location);
		FileSystem fs1 = CryptoFileSystemProvider.newFileSystem(fs1Location, cryptoFileSystemProperties().withPassphrase("asd").build());
		FileSystem fs2 = CryptoFileSystemProvider.newFileSystem(fs2Location, cryptoFileSystemProperties().withPassphrase("qwe").build());
		Path file1 = fs1.getPath("/foo/bar");
		Path file2 = fs2.getPath("/bar/baz");
		Files.createDirectories(file1.getParent());
		Files.createDirectories(file2.getParent());
		Files.write(file1, data);

		Files.move(file1, file2);

		assertThat(Files.exists(file1), is(false));
		assertThat(readAllBytes(file2), is(data));
	}

	@Test
	public void testDosFileAttributes() throws IOException {
		Assume.assumeThat(System.getProperty("os.name"), Matchers.startsWith("Windows"));

		Path tmpPath = Files.createTempDirectory("unit-tests");
		FileSystem fs = CryptoFileSystemProvider.newFileSystem(tmpPath, cryptoFileSystemProperties().withPassphrase("asd").build());
		Path file = fs.getPath("/test");
		Files.write(file, new byte[1]);

		Files.setAttribute(file, "dos:hidden", true);
		Files.setAttribute(file, "dos:system", true);
		Files.setAttribute(file, "dos:archive", true);
		Files.setAttribute(file, "dos:readOnly", true);

		assertThat(Files.getAttribute(file, "dos:hidden"), is(true));
		assertThat(Files.getAttribute(file, "dos:system"), is(true));
		assertThat(Files.getAttribute(file, "dos:archive"), is(true));
		assertThat(Files.getAttribute(file, "dos:readOnly"), is(true));

<<<<<<< HEAD
		// set readOnly to false again to allow deletion
		Files.setAttribute(file, "dos:readOnly", false);

=======
		Files.setAttribute(file, "dos:hidden", false);
		Files.setAttribute(file, "dos:system", false);
		Files.setAttribute(file, "dos:archive", false);
		Files.setAttribute(file, "dos:readOnly", false);

		assertThat(Files.getAttribute(file, "dos:hidden"), is(false));
		assertThat(Files.getAttribute(file, "dos:system"), is(false));
		assertThat(Files.getAttribute(file, "dos:archive"), is(false));
		assertThat(Files.getAttribute(file, "dos:readOnly"), is(false));

>>>>>>> 7411d357
		MoreFiles.deleteRecursively(tmpPath, RecursiveDeleteOption.ALLOW_INSECURE);
	}

}
<|MERGE_RESOLUTION|>--- conflicted
+++ resolved
@@ -1,245 +1,239 @@
-/*******************************************************************************
- * Copyright (c) 2016 Sebastian Stenzel and others.
- * All rights reserved. This program and the accompanying materials
- * are made available under the terms of the accompanying LICENSE.txt.
- *
- * Contributors:
- *     Sebastian Stenzel - initial API and implementation
- *******************************************************************************/
-package org.cryptomator.cryptofs;
-
-import static java.nio.file.Files.readAllBytes;
-import static java.nio.file.StandardCopyOption.REPLACE_EXISTING;
-import static org.cryptomator.cryptofs.CryptoFileSystemProperties.cryptoFileSystemProperties;
-import static org.hamcrest.Matchers.is;
-import static org.junit.Assert.assertThat;
-
-import java.io.IOException;
-import java.net.URI;
-import java.nio.channels.FileChannel;
-import java.nio.charset.StandardCharsets;
-import java.nio.file.FileSystem;
-import java.nio.file.FileSystems;
-import java.nio.file.Files;
-import java.nio.file.Path;
-import java.nio.file.StandardOpenOption;
-import java.util.EnumSet;
-
-import org.cryptomator.cryptolib.api.InvalidPassphraseException;
-import org.hamcrest.Matchers;
-import org.junit.After;
-import org.junit.Assert;
-import org.junit.Assume;
-import org.junit.Before;
-import org.junit.Rule;
-import org.junit.Test;
-import org.junit.rules.ExpectedException;
-
-import com.google.common.io.MoreFiles;
-import com.google.common.io.RecursiveDeleteOption;
-import com.google.common.jimfs.Configuration;
-import com.google.common.jimfs.Jimfs;
-
-public class CryptoFileSystemProviderIntegrationTest {
-
-	@Rule
-	public ExpectedException thrown = ExpectedException.none();
-
-	private FileSystem tmpFs;
-	private Path pathToVault;
-	private Path masterkeyFile;
-
-	@Before
-	public void setup() throws IOException {
-		tmpFs = Jimfs.newFileSystem(Configuration.unix());
-		pathToVault = tmpFs.getPath("/vaultDir");
-		masterkeyFile = pathToVault.resolve("masterkey.cryptomator");
-		Files.createDirectory(pathToVault);
-	}
-
-	@After
-	public void teardown() throws IOException {
-		tmpFs.close();
-	}
-
-	@Test
-	public void testGetFsViaNioApi() throws IOException {
-		URI fsUri = CryptoFileSystemUri.create(pathToVault);
-		FileSystem fs = FileSystems.newFileSystem(fsUri, cryptoFileSystemProperties().withPassphrase("asd").build());
-		Assert.assertTrue(fs instanceof CryptoFileSystemImpl);
-		Assert.assertTrue(Files.exists(masterkeyFile));
-		FileSystem fs2 = FileSystems.getFileSystem(fsUri);
-		Assert.assertSame(fs, fs2);
-	}
-
-	@Test
-	public void testInitAndOpenFsWithPepper() throws IOException {
-		Path dataDir = pathToVault.resolve("d");
-		byte[] pepper = "pepper".getBytes(StandardCharsets.US_ASCII);
-
-		// Initialize vault:
-		CryptoFileSystemProvider.initialize(pathToVault, "masterkey.cryptomator", pepper, "asd");
-		Assert.assertTrue(Files.isDirectory(dataDir));
-		Assert.assertTrue(Files.isRegularFile(masterkeyFile));
-
-		// Attempt 1: Correct pepper:
-		CryptoFileSystemProperties properties = cryptoFileSystemProperties() //
-				.withFlags() //
-				.withMasterkeyFilename("masterkey.cryptomator") //
-				.withPassphrase("asd") //
-				.withPepper(pepper) //
-				.build();
-		try (CryptoFileSystem cryptoFs = CryptoFileSystemProvider.newFileSystem(pathToVault, properties)) {
-			Assert.assertNotNull(cryptoFs);
-		}
-
-		// Attempt 2: Invalid pepper resulting in InvalidPassphraseException:
-		CryptoFileSystemProperties wrongProperties = cryptoFileSystemProperties() //
-				.withFlags() //
-				.withMasterkeyFilename("masterkey.cryptomator") //
-				.withPassphrase("asd") //
-				.build();
-		thrown.expect(InvalidPassphraseException.class);
-		CryptoFileSystemProvider.newFileSystem(pathToVault, wrongProperties);
-	}
-
-	@Test
-	public void testChangePassphraseWithUnsupportedVersion() throws IOException {
-		Files.write(masterkeyFile, "{\"version\": 0}".getBytes(StandardCharsets.US_ASCII));
-		thrown.expect(FileSystemNeedsMigrationException.class);
-		CryptoFileSystemProvider.changePassphrase(pathToVault, "masterkey.cryptomator", "foo", "bar");
-	}
-
-	@Test
-	public void testChangePassphrase() throws IOException {
-		CryptoFileSystemProvider.initialize(pathToVault, "masterkey.cryptomator", "foo");
-		CryptoFileSystemProvider.changePassphrase(pathToVault, "masterkey.cryptomator", "foo", "bar");
-		try (FileSystem fs = CryptoFileSystemProvider.newFileSystem(pathToVault, CryptoFileSystemProperties.withPassphrase("bar").build())) {
-			Assert.assertNotNull(fs);
-		}
-	}
-
-	@Test
-	public void testOpenAndCloseFileChannel() throws IOException {
-		FileSystem fs = CryptoFileSystemProvider.newFileSystem(pathToVault, cryptoFileSystemProperties().withPassphrase("asd").build());
-		try (FileChannel ch = FileChannel.open(fs.getPath("/foo"), EnumSet.of(StandardOpenOption.WRITE, StandardOpenOption.CREATE_NEW))) {
-			Assert.assertTrue(ch instanceof CryptoFileChannel);
-		}
-	}
-
-	@Test
-	public void testLongFileNames() throws IOException {
-		FileSystem fs = CryptoFileSystemProvider.newFileSystem(pathToVault, cryptoFileSystemProperties().withPassphrase("asd").build());
-		Path longNamePath = fs.getPath("/Internet Telefon Energie Wasser Webseitengeraffel Bus Bahn Mietwagen");
-		Files.createDirectory(longNamePath);
-		Assert.assertTrue(Files.isDirectory(longNamePath));
-		Assert.assertThat(MoreFiles.listFiles(fs.getPath("/")), Matchers.contains(longNamePath));
-	}
-
-	@Test
-	public void testCopyFileFromOneCryptoFileSystemToAnother() throws IOException {
-		byte[] data = new byte[] {1, 2, 3, 4, 5, 6, 7};
-
-		Path fs1Location = pathToVault.resolve("foo");
-		Path fs2Location = pathToVault.resolve("bar");
-		Files.createDirectories(fs1Location);
-		Files.createDirectories(fs2Location);
-		FileSystem fs1 = CryptoFileSystemProvider.newFileSystem(fs1Location, cryptoFileSystemProperties().withPassphrase("asd").build());
-		FileSystem fs2 = CryptoFileSystemProvider.newFileSystem(fs2Location, cryptoFileSystemProperties().withPassphrase("qwe").build());
-		Path file1 = fs1.getPath("/foo/bar");
-		Path file2 = fs2.getPath("/bar/baz");
-		Files.createDirectories(file1.getParent());
-		Files.createDirectories(file2.getParent());
-		Files.write(file1, data);
-
-		Files.copy(file1, file2);
-
-		assertThat(readAllBytes(file1), is(data));
-		assertThat(readAllBytes(file2), is(data));
-	}
-
-	@Test
-	public void testCopyFileByRelacingExistingFromOneCryptoFileSystemToAnother() throws IOException {
-		byte[] data = new byte[] {1, 2, 3, 4, 5, 6, 7};
-		byte[] data2 = new byte[] {10, 11, 12};
-
-		Path fs1Location = pathToVault.resolve("foo");
-		Path fs2Location = pathToVault.resolve("bar");
-		Files.createDirectories(fs1Location);
-		Files.createDirectories(fs2Location);
-		FileSystem fs1 = CryptoFileSystemProvider.newFileSystem(fs1Location, cryptoFileSystemProperties().withPassphrase("asd").build());
-		FileSystem fs2 = CryptoFileSystemProvider.newFileSystem(fs2Location, cryptoFileSystemProperties().withPassphrase("qwe").build());
-		Path file1 = fs1.getPath("/foo/bar");
-		Path file2 = fs2.getPath("/bar/baz");
-		Files.createDirectories(file1.getParent());
-		Files.createDirectories(file2.getParent());
-		Files.write(file1, data);
-		Files.write(file2, data2);
-
-		Files.copy(file1, file2, REPLACE_EXISTING);
-
-		assertThat(readAllBytes(file1), is(data));
-		assertThat(readAllBytes(file2), is(data));
-	}
-
-	@Test
-	public void testMoveFileFromOneCryptoFileSystemToAnother() throws IOException {
-		byte[] data = new byte[] {1, 2, 3, 4, 5, 6, 7};
-
-		Path fs1Location = pathToVault.resolve("foo");
-		Path fs2Location = pathToVault.resolve("bar");
-		Files.createDirectories(fs1Location);
-		Files.createDirectories(fs2Location);
-		FileSystem fs1 = CryptoFileSystemProvider.newFileSystem(fs1Location, cryptoFileSystemProperties().withPassphrase("asd").build());
-		FileSystem fs2 = CryptoFileSystemProvider.newFileSystem(fs2Location, cryptoFileSystemProperties().withPassphrase("qwe").build());
-		Path file1 = fs1.getPath("/foo/bar");
-		Path file2 = fs2.getPath("/bar/baz");
-		Files.createDirectories(file1.getParent());
-		Files.createDirectories(file2.getParent());
-		Files.write(file1, data);
-
-		Files.move(file1, file2);
-
-		assertThat(Files.exists(file1), is(false));
-		assertThat(readAllBytes(file2), is(data));
-	}
-
-	@Test
-	public void testDosFileAttributes() throws IOException {
-		Assume.assumeThat(System.getProperty("os.name"), Matchers.startsWith("Windows"));
-
-		Path tmpPath = Files.createTempDirectory("unit-tests");
-		FileSystem fs = CryptoFileSystemProvider.newFileSystem(tmpPath, cryptoFileSystemProperties().withPassphrase("asd").build());
-		Path file = fs.getPath("/test");
-		Files.write(file, new byte[1]);
-
-		Files.setAttribute(file, "dos:hidden", true);
-		Files.setAttribute(file, "dos:system", true);
-		Files.setAttribute(file, "dos:archive", true);
-		Files.setAttribute(file, "dos:readOnly", true);
-
-		assertThat(Files.getAttribute(file, "dos:hidden"), is(true));
-		assertThat(Files.getAttribute(file, "dos:system"), is(true));
-		assertThat(Files.getAttribute(file, "dos:archive"), is(true));
-		assertThat(Files.getAttribute(file, "dos:readOnly"), is(true));
-
-<<<<<<< HEAD
-		// set readOnly to false again to allow deletion
-		Files.setAttribute(file, "dos:readOnly", false);
-
-=======
-		Files.setAttribute(file, "dos:hidden", false);
-		Files.setAttribute(file, "dos:system", false);
-		Files.setAttribute(file, "dos:archive", false);
-		Files.setAttribute(file, "dos:readOnly", false);
-
-		assertThat(Files.getAttribute(file, "dos:hidden"), is(false));
-		assertThat(Files.getAttribute(file, "dos:system"), is(false));
-		assertThat(Files.getAttribute(file, "dos:archive"), is(false));
-		assertThat(Files.getAttribute(file, "dos:readOnly"), is(false));
-
->>>>>>> 7411d357
-		MoreFiles.deleteRecursively(tmpPath, RecursiveDeleteOption.ALLOW_INSECURE);
-	}
-
-}
+/*******************************************************************************
+ * Copyright (c) 2016 Sebastian Stenzel and others.
+ * All rights reserved. This program and the accompanying materials
+ * are made available under the terms of the accompanying LICENSE.txt.
+ *
+ * Contributors:
+ *     Sebastian Stenzel - initial API and implementation
+ *******************************************************************************/
+package org.cryptomator.cryptofs;
+
+import static java.nio.file.Files.readAllBytes;
+import static java.nio.file.StandardCopyOption.REPLACE_EXISTING;
+import static org.cryptomator.cryptofs.CryptoFileSystemProperties.cryptoFileSystemProperties;
+import static org.hamcrest.Matchers.is;
+import static org.junit.Assert.assertThat;
+
+import java.io.IOException;
+import java.net.URI;
+import java.nio.channels.FileChannel;
+import java.nio.charset.StandardCharsets;
+import java.nio.file.FileSystem;
+import java.nio.file.FileSystems;
+import java.nio.file.Files;
+import java.nio.file.Path;
+import java.nio.file.StandardOpenOption;
+import java.util.EnumSet;
+
+import org.cryptomator.cryptolib.api.InvalidPassphraseException;
+import org.hamcrest.Matchers;
+import org.junit.After;
+import org.junit.Assert;
+import org.junit.Assume;
+import org.junit.Before;
+import org.junit.Rule;
+import org.junit.Test;
+import org.junit.rules.ExpectedException;
+
+import com.google.common.io.MoreFiles;
+import com.google.common.io.RecursiveDeleteOption;
+import com.google.common.jimfs.Configuration;
+import com.google.common.jimfs.Jimfs;
+
+public class CryptoFileSystemProviderIntegrationTest {
+
+	@Rule
+	public ExpectedException thrown = ExpectedException.none();
+
+	private FileSystem tmpFs;
+	private Path pathToVault;
+	private Path masterkeyFile;
+
+	@Before
+	public void setup() throws IOException {
+		tmpFs = Jimfs.newFileSystem(Configuration.unix());
+		pathToVault = tmpFs.getPath("/vaultDir");
+		masterkeyFile = pathToVault.resolve("masterkey.cryptomator");
+		Files.createDirectory(pathToVault);
+	}
+
+	@After
+	public void teardown() throws IOException {
+		tmpFs.close();
+	}
+
+	@Test
+	public void testGetFsViaNioApi() throws IOException {
+		URI fsUri = CryptoFileSystemUri.create(pathToVault);
+		FileSystem fs = FileSystems.newFileSystem(fsUri, cryptoFileSystemProperties().withPassphrase("asd").build());
+		Assert.assertTrue(fs instanceof CryptoFileSystemImpl);
+		Assert.assertTrue(Files.exists(masterkeyFile));
+		FileSystem fs2 = FileSystems.getFileSystem(fsUri);
+		Assert.assertSame(fs, fs2);
+	}
+
+	@Test
+	public void testInitAndOpenFsWithPepper() throws IOException {
+		Path dataDir = pathToVault.resolve("d");
+		byte[] pepper = "pepper".getBytes(StandardCharsets.US_ASCII);
+
+		// Initialize vault:
+		CryptoFileSystemProvider.initialize(pathToVault, "masterkey.cryptomator", pepper, "asd");
+		Assert.assertTrue(Files.isDirectory(dataDir));
+		Assert.assertTrue(Files.isRegularFile(masterkeyFile));
+
+		// Attempt 1: Correct pepper:
+		CryptoFileSystemProperties properties = cryptoFileSystemProperties() //
+				.withFlags() //
+				.withMasterkeyFilename("masterkey.cryptomator") //
+				.withPassphrase("asd") //
+				.withPepper(pepper) //
+				.build();
+		try (CryptoFileSystem cryptoFs = CryptoFileSystemProvider.newFileSystem(pathToVault, properties)) {
+			Assert.assertNotNull(cryptoFs);
+		}
+
+		// Attempt 2: Invalid pepper resulting in InvalidPassphraseException:
+		CryptoFileSystemProperties wrongProperties = cryptoFileSystemProperties() //
+				.withFlags() //
+				.withMasterkeyFilename("masterkey.cryptomator") //
+				.withPassphrase("asd") //
+				.build();
+		thrown.expect(InvalidPassphraseException.class);
+		CryptoFileSystemProvider.newFileSystem(pathToVault, wrongProperties);
+	}
+
+	@Test
+	public void testChangePassphraseWithUnsupportedVersion() throws IOException {
+		Files.write(masterkeyFile, "{\"version\": 0}".getBytes(StandardCharsets.US_ASCII));
+		thrown.expect(FileSystemNeedsMigrationException.class);
+		CryptoFileSystemProvider.changePassphrase(pathToVault, "masterkey.cryptomator", "foo", "bar");
+	}
+
+	@Test
+	public void testChangePassphrase() throws IOException {
+		CryptoFileSystemProvider.initialize(pathToVault, "masterkey.cryptomator", "foo");
+		CryptoFileSystemProvider.changePassphrase(pathToVault, "masterkey.cryptomator", "foo", "bar");
+		try (FileSystem fs = CryptoFileSystemProvider.newFileSystem(pathToVault, CryptoFileSystemProperties.withPassphrase("bar").build())) {
+			Assert.assertNotNull(fs);
+		}
+	}
+
+	@Test
+	public void testOpenAndCloseFileChannel() throws IOException {
+		FileSystem fs = CryptoFileSystemProvider.newFileSystem(pathToVault, cryptoFileSystemProperties().withPassphrase("asd").build());
+		try (FileChannel ch = FileChannel.open(fs.getPath("/foo"), EnumSet.of(StandardOpenOption.WRITE, StandardOpenOption.CREATE_NEW))) {
+			Assert.assertTrue(ch instanceof CryptoFileChannel);
+		}
+	}
+
+	@Test
+	public void testLongFileNames() throws IOException {
+		FileSystem fs = CryptoFileSystemProvider.newFileSystem(pathToVault, cryptoFileSystemProperties().withPassphrase("asd").build());
+		Path longNamePath = fs.getPath("/Internet Telefon Energie Wasser Webseitengeraffel Bus Bahn Mietwagen");
+		Files.createDirectory(longNamePath);
+		Assert.assertTrue(Files.isDirectory(longNamePath));
+		Assert.assertThat(MoreFiles.listFiles(fs.getPath("/")), Matchers.contains(longNamePath));
+	}
+
+	@Test
+	public void testCopyFileFromOneCryptoFileSystemToAnother() throws IOException {
+		byte[] data = new byte[] {1, 2, 3, 4, 5, 6, 7};
+
+		Path fs1Location = pathToVault.resolve("foo");
+		Path fs2Location = pathToVault.resolve("bar");
+		Files.createDirectories(fs1Location);
+		Files.createDirectories(fs2Location);
+		FileSystem fs1 = CryptoFileSystemProvider.newFileSystem(fs1Location, cryptoFileSystemProperties().withPassphrase("asd").build());
+		FileSystem fs2 = CryptoFileSystemProvider.newFileSystem(fs2Location, cryptoFileSystemProperties().withPassphrase("qwe").build());
+		Path file1 = fs1.getPath("/foo/bar");
+		Path file2 = fs2.getPath("/bar/baz");
+		Files.createDirectories(file1.getParent());
+		Files.createDirectories(file2.getParent());
+		Files.write(file1, data);
+
+		Files.copy(file1, file2);
+
+		assertThat(readAllBytes(file1), is(data));
+		assertThat(readAllBytes(file2), is(data));
+	}
+
+	@Test
+	public void testCopyFileByRelacingExistingFromOneCryptoFileSystemToAnother() throws IOException {
+		byte[] data = new byte[] {1, 2, 3, 4, 5, 6, 7};
+		byte[] data2 = new byte[] {10, 11, 12};
+
+		Path fs1Location = pathToVault.resolve("foo");
+		Path fs2Location = pathToVault.resolve("bar");
+		Files.createDirectories(fs1Location);
+		Files.createDirectories(fs2Location);
+		FileSystem fs1 = CryptoFileSystemProvider.newFileSystem(fs1Location, cryptoFileSystemProperties().withPassphrase("asd").build());
+		FileSystem fs2 = CryptoFileSystemProvider.newFileSystem(fs2Location, cryptoFileSystemProperties().withPassphrase("qwe").build());
+		Path file1 = fs1.getPath("/foo/bar");
+		Path file2 = fs2.getPath("/bar/baz");
+		Files.createDirectories(file1.getParent());
+		Files.createDirectories(file2.getParent());
+		Files.write(file1, data);
+		Files.write(file2, data2);
+
+		Files.copy(file1, file2, REPLACE_EXISTING);
+
+		assertThat(readAllBytes(file1), is(data));
+		assertThat(readAllBytes(file2), is(data));
+	}
+
+	@Test
+	public void testMoveFileFromOneCryptoFileSystemToAnother() throws IOException {
+		byte[] data = new byte[] {1, 2, 3, 4, 5, 6, 7};
+
+		Path fs1Location = pathToVault.resolve("foo");
+		Path fs2Location = pathToVault.resolve("bar");
+		Files.createDirectories(fs1Location);
+		Files.createDirectories(fs2Location);
+		FileSystem fs1 = CryptoFileSystemProvider.newFileSystem(fs1Location, cryptoFileSystemProperties().withPassphrase("asd").build());
+		FileSystem fs2 = CryptoFileSystemProvider.newFileSystem(fs2Location, cryptoFileSystemProperties().withPassphrase("qwe").build());
+		Path file1 = fs1.getPath("/foo/bar");
+		Path file2 = fs2.getPath("/bar/baz");
+		Files.createDirectories(file1.getParent());
+		Files.createDirectories(file2.getParent());
+		Files.write(file1, data);
+
+		Files.move(file1, file2);
+
+		assertThat(Files.exists(file1), is(false));
+		assertThat(readAllBytes(file2), is(data));
+	}
+
+	@Test
+	public void testDosFileAttributes() throws IOException {
+		Assume.assumeThat(System.getProperty("os.name"), Matchers.startsWith("Windows"));
+
+		Path tmpPath = Files.createTempDirectory("unit-tests");
+		FileSystem fs = CryptoFileSystemProvider.newFileSystem(tmpPath, cryptoFileSystemProperties().withPassphrase("asd").build());
+		Path file = fs.getPath("/test");
+		Files.write(file, new byte[1]);
+
+		Files.setAttribute(file, "dos:hidden", true);
+		Files.setAttribute(file, "dos:system", true);
+		Files.setAttribute(file, "dos:archive", true);
+		Files.setAttribute(file, "dos:readOnly", true);
+
+		assertThat(Files.getAttribute(file, "dos:hidden"), is(true));
+		assertThat(Files.getAttribute(file, "dos:system"), is(true));
+		assertThat(Files.getAttribute(file, "dos:archive"), is(true));
+		assertThat(Files.getAttribute(file, "dos:readOnly"), is(true));
+
+		Files.setAttribute(file, "dos:hidden", false);
+		Files.setAttribute(file, "dos:system", false);
+		Files.setAttribute(file, "dos:archive", false);
+		Files.setAttribute(file, "dos:readOnly", false);
+
+		assertThat(Files.getAttribute(file, "dos:hidden"), is(false));
+		assertThat(Files.getAttribute(file, "dos:system"), is(false));
+		assertThat(Files.getAttribute(file, "dos:archive"), is(false));
+		assertThat(Files.getAttribute(file, "dos:readOnly"), is(false));
+
+		MoreFiles.deleteRecursively(tmpPath, RecursiveDeleteOption.ALLOW_INSECURE);
+	}
+
+}